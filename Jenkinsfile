// Jenkins pipeline
// See documents at https://jenkins.io/doc/book/pipeline/jenkinsfile/

// initialize source codes
def init_git() {
  checkout scm
  retry(5) {
    timeout(time: 2, unit: 'MINUTES') {
      sh 'git submodule update --init'
    }
  }
}

// build gunrock using cmake
def cmake_build() {
  checkout scm
  retry(5) {
    timeout(time: 20, unit: 'MINUTES') {
      sh 'mkdir -p build'
      sh '''cd build
<<<<<<< HEAD
            cmake -DGUNROCK_CODE_COVERAGE=ON -DGUNROCK_GOOGLE_TESTS=ON .. //-DGUNROCK_MGPU_TESTS=ON ..
=======
            cmake -DGUNROCK_CODE_COVERAGE=ON -DGUNROCK_MGPU_TESTS=ON -DGUNROCK_GOOGLE_TESTS=ON ..
>>>>>>> 2740472b
            make -j16'''
    }
  }
}

// notify slack of build status and progress
def notifySlack(String buildStatus = 'STARTED') {
    // Build status of null means success.
    buildStatus = buildStatus ?: 'SUCCESS'

    def color

    if (buildStatus == 'STARTED') {
        color = '#D4DADF'
    } else if (buildStatus == 'SUCCESS') {
        color = '#BDFFC3'
    } else if (buildStatus == 'UNSTABLE') {
        color = '#FFFE89'
    } else {
        color = '#FF9FA1'
    }

    def msg = "${buildStatus}: `${env.JOB_NAME}` #${env.BUILD_NUMBER}:\n${env.RUN_DISPLAY_URL}"

    slackSend(color: color, message: msg)
}

pipeline {
  agent any
  stages {
    stage('Init') {
      steps {
        notifySlack('STARTED')
        init_git()
      }
    }

    stage('Build') {
      steps {
        cmake_build()
      }
    }
    
    stage('Regression Tests') {
      steps {
        sh '''cd build
              cd examples
              ctest -VV'''
      }
    }
    
    stage('Code Coverage') {
      steps {
        sh '''#!/bin/bash
              cd build
              CODECOV_TOKEN="d0690e81-c2ed-42d0-8a63-da351c3ae619"
              bash <(curl -s https://codecov.io/bash) -t ${CODECOV_TOKEN} || echo "Error: Codecov did not collect coverage reports"'''
      }
    }
    
    stage('Deploy') {
      steps {
        echo 'Branch: Master.'
        echo 'Pipleline finished.'
      }
    }
  }
  
  post {
    always {
      cleanWs() 
    }
    success {
      notifySlack('SUCCESS')
    }
    failure {
      notifySlack('FAILURE')
    }
  }
}<|MERGE_RESOLUTION|>--- conflicted
+++ resolved
@@ -17,12 +17,9 @@
   retry(5) {
     timeout(time: 20, unit: 'MINUTES') {
       sh 'mkdir -p build'
+      // MGPU not fully supported in v1.0.0
       sh '''cd build
-<<<<<<< HEAD
             cmake -DGUNROCK_CODE_COVERAGE=ON -DGUNROCK_GOOGLE_TESTS=ON .. //-DGUNROCK_MGPU_TESTS=ON ..
-=======
-            cmake -DGUNROCK_CODE_COVERAGE=ON -DGUNROCK_MGPU_TESTS=ON -DGUNROCK_GOOGLE_TESTS=ON ..
->>>>>>> 2740472b
             make -j16'''
     }
   }
