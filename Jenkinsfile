--- conflicted
+++ resolved
@@ -81,11 +81,7 @@
     
     stage('Deploy') {
       steps {
-<<<<<<< HEAD
-        echo 'Branch: Pre-release.'
-=======
         echo 'Branch: Dev.'
->>>>>>> f403693d
         echo 'Pipleline finished.'
       }
     }
