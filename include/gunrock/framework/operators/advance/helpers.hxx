--- conflicted
+++ resolved
@@ -28,16 +28,10 @@
   auto input_data = input->data();
   auto total_elems = input->get_number_of_elements();
 
-<<<<<<< HEAD
-  if (segments.size() < total_elems + 1)
-    segments.resize(total_elems + 1);
-  
-=======
   // XXX: todo, maybe use capacity instead?
   if (segments.size() < total_elems + 1)
     segments.resize(total_elems + 1);
 
->>>>>>> e93f101b
   auto segment_sizes = [=] __host__ __device__(std::size_t const& i) {
     if (i == total_elems)  // XXX: this is a weird exc. scan.
       return 0;
