# Gunrock's Testing CMake File

# begin /* Add premitives' subdirectories */
if(GUNROCK_BUILD_APPLICATIONS)
  #add_subdirectory(astar)
  add_subdirectory(bc)
  add_subdirectory(bfs)
  #add_subdirectory(cc)
  add_subdirectory(color)
  add_subdirectory(geo)
  #add_subdirectory(grmat)
  ###add_subdirectory(gtf)
  add_subdirectory(hits)
  add_subdirectory(knn)
  add_subdirectory(louvain)
  add_subdirectory(lp)
  ###add_subdirectory(mf)
  #add_subdirectory(mst)
  add_subdirectory(pr)
  add_subdirectory(pr_nibble)
  add_subdirectory(proj)
  add_subdirectory(rw)
  add_subdirectory(sage)
  #add_subdirectory(salsa)
  add_subdirectory(sm)
  add_subdirectory(snn)
  add_subdirectory(ss)
  add_subdirectory(sssp)
  add_subdirectory(tc)
  #add_subdirectory(topk)
  add_subdirectory(vn)
<<<<<<< HEAD
  add_subdirectory(GuNNrock)
=======
>>>>>>> eb13a501
  add_subdirectory(lp)
  #add_subdirectory(wtf)

  # TUTORIAL SUBDIRECTORIES
  #add_subdirectory(gtc)
  #add_subdirectory(hello)

  # SHARED LIBRARY SUBDIRECTORY
  add_subdirectory(shared_libs)

# Individual options to build specific applications
else(GUNROCK_BUILD_APPLICATIONS)
  if(GUNROCK_APP_ASTAR)
    add_subdirectory(astar)
  endif(GUNROCK_APP_ASTAR)

  if(GUNROCK_APP_BC)
    add_subdirectory(bc)
  endif(GUNROCK_APP_BC)

  if(GUNROCK_APP_BFS)
    add_subdirectory(bfs)
  endif(GUNROCK_APP_BFS)

  if(GUNROCK_APP_CC)
    add_subdirectory(cc)
  endif(GUNROCK_APP_CC)

  if(GUNROCK_APP_COLOR)
    add_subdirectory(color)
  endif(GUNROCK_APP_COLOR)

  if(GUNROCK_APP_GEO)
    add_subdirectory(geo)
  endif(GUNROCK_APP_GEO)

  if(GUNROCK_APP_GTF)
    add_subdirectory(gtf)
  endif(GUNROCK_APP_GTF)

  if(GUNROCK_APP_HITS)
    add_subdirectory(hits)
  endif(GUNROCK_APP_HITS)

  if(GUNROCK_APP_KNN)
    add_subdirectory(knn)
  endif(GUNROCK_APP_KNN)

  if(GUNROCK_APP_LOUVAIN)
    add_subdirectory(louvain)
  endif(GUNROCK_APP_LOUVAIN)

  if(GUNROCK_APP_LP)
    add_subdirectory(lp)
  endif(GUNROCK_APP_LP)

  if(GUNROCK_APP_MF)
    add_subdirectory(mf)
  endif(GUNROCK_APP_MF)

  if(GUNROCK_APP_MST)
    add_subdirectory(mst)
  endif(GUNROCK_APP_MST)

  if(GUNROCK_APP_PR)
    add_subdirectory(pr)
  endif(GUNROCK_APP_PR)

  if(GUNROCK_APP_PR_NIBBLE)
    add_subdirectory(pr_nibble)
  endif(GUNROCK_APP_PR_NIBBLE)

  if(GUNROCK_APP_PROJ)
    add_subdirectory(proj)
  endif(GUNROCK_APP_PROJ)

  if(GUNROCK_APP_RW)
    add_subdirectory(rw)
  endif(GUNROCK_APP_RW)

  if(GUNROCK_APP_SAGE)
    add_subdirectory(sage)
  endif(GUNROCK_APP_SAGE)

  if(GUNROCK_APP_SALSA)
    add_subdirectory(salsa)
  endif(GUNROCK_APP_SALSA)

  if(GUNROCK_APP_SM)
    add_subdirectory(sm)
  endif(GUNROCK_APP_SM)

  if(GUNROCK_APP_SNN)
    add_subdirectory(snn)
  endif(GUNROCK_APP_SNN)

  if(GUNROCK_APP_SS)
    add_subdirectory(ss)
  endif(GUNROCK_APP_SS)

  if(GUNROCK_APP_SSSP)
    add_subdirectory(sssp)
  endif(GUNROCK_APP_SSSP)

  if(GUNROCK_APP_TC)
    add_subdirectory(tc)
  endif(GUNROCK_APP_TC)

  if(GUNROCK_APP_TOPK)
    add_subdirectory(topk)
  endif(GUNROCK_APP_TOPK)

  if(GUNROCK_APP_VN)
    add_subdirectory(vn)
  endif(GUNROCK_APP_VN)

  if(GUNROCK_APP_WTF)
    add_subdirectory(wtf)
  endif(GUNROCK_APP_WTF)

  # if(GUNROCK_APP_HELLO)
  #   add_subdirectory(hello)
  # endif(GUNROCK_APP_HELLO)

  # if(GUNROCK_APP_GTC)
  #   add_subdirectory(gtc)
  # endif(GUNROCK_APP_GTC)

endif(GUNROCK_BUILD_APPLICATIONS)
# end /* Add premitives' subdirectories */

# note: Some premitives are not added as test because they don't have
#	cpu reference code.

if(GUNROCK_MGPU_TESTS)
  if(DEFINED DEVICES)
    set(DEVICES "--device=${DEVICES}")
  else(DEFINED DEVICES)
    message(WARNING "GUNROCK_MGPU_TESTS was set ON, but devices were not"
		    " specified, using `-DDEVICES=0,0` instead (default).")
    set(DEVICES "--device=0,0")
  endif(DEFINED DEVICES)
endif(GUNROCK_MGPU_TESTS)
# end /* Enable Testing for `ctest` */<|MERGE_RESOLUTION|>--- conflicted
+++ resolved
@@ -29,11 +29,7 @@
   add_subdirectory(tc)
   #add_subdirectory(topk)
   add_subdirectory(vn)
-<<<<<<< HEAD
   add_subdirectory(GuNNrock)
-=======
->>>>>>> eb13a501
-  add_subdirectory(lp)
   #add_subdirectory(wtf)
 
   # TUTORIAL SUBDIRECTORIES
