--- conflicted
+++ resolved
@@ -17,12 +17,8 @@
 env:
   # Customize the CMake build type here (Release, Debug)
   BUILD_TYPE: Release
-<<<<<<< HEAD
   ARCHITECTURES: 75
-  
-=======
 
->>>>>>> 75d037cb
 jobs:
   analyze:
     name: Analyze
@@ -61,19 +57,11 @@
           languages: ${{ matrix.language }}
       
       - name: Configure cmake
-<<<<<<< HEAD
         run: cmake -B ${{github.workspace}}/build -D CMAKE_BUILD_TYPE=${{env.BUILD_TYPE}} -D CMAKE_CUDA_ARCHITECTURES=${{env.ARCHITECTURES}}
         
       - name: Build all applications
         # Build your program with the given configuration
         run: cmake --build ${{github.workspace}}/build --config ${{env.BUILD_TYPE}} --target sssp 
-=======
-        run: cmake -B ${{github.workspace}}/build -DCMAKE_BUILD_TYPE=${{env.BUILD_TYPE}}
-        
-      - name: Build all applications
-        # Build your program with the given configuration
-        run: cmake --build ${{github.workspace}}/build --config ${{env.BUILD_TYPE}}
->>>>>>> 75d037cb
 
       - name: Perform CodeQL Analysis
         uses: github/codeql-action/analyze@v2