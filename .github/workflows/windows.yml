# Gunrock/Essentials Windows Workflow
name: Windows

# Controls when the workflow will run
on:
  # Triggers the workflow on push or pull request events but only for the master and dev branch
  push:
    branches: [ main, develop ]
  pull_request:
    branches: [ main, develop ]

  # Allows you to run this workflow manually from the Actions tab
  workflow_dispatch:

env:
  BUILD_TYPE: Release
<<<<<<< HEAD
  ARCHITECTURES: 75
  
=======

# A workflow run is made up of one or more jobs that can run sequentially or in parallel
>>>>>>> 75d037cb
jobs:
  build:
    strategy:
      matrix:
        os: [windows-2022, windows-2019]
        
    # https://github.blog/changelog/2021-02-08-github-actions-skip-pull-request-and-push-workflows-with-skip-ci/
    if: "!contains(github.event.commits[0].message, '[skip windows]')"
    runs-on: windows-2019

    steps:
      # Fetch CUDA toolkit using Jimver/cuda-toolkit
      - name: Fetch CUDA toolkit
        uses: Jimver/cuda-toolkit@v0.2.10
        id: cuda-toolkit
        with:
          cuda: '12.1.0'
          linux-local-args: '["--toolkit"]'

      - name: Check nvcc version
        run: nvcc -V
        
      - uses: actions/checkout@v3
      
      - name: Configure cmake
        run: cmake -B ${{github.workspace}}/build -DESSENTIALS_BUILD_TESTS=ON -DCMAKE_BUILD_TYPE=${{env.BUILD_TYPE}} # -DESSENTIALS_BUILD_BENCHMARKS=ON
        
      - name: Build all applications
        run: cmake --build ${{github.workspace}}/build --config ${{env.BUILD_TYPE}}<|MERGE_RESOLUTION|>--- conflicted
+++ resolved
@@ -14,13 +14,8 @@
 
 env:
   BUILD_TYPE: Release
-<<<<<<< HEAD
   ARCHITECTURES: 75
-  
-=======
 
-# A workflow run is made up of one or more jobs that can run sequentially or in parallel
->>>>>>> 75d037cb
 jobs:
   build:
     strategy:
