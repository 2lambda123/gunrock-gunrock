--- conflicted
+++ resolved
@@ -86,15 +86,11 @@
            "  --instrumented If set then kernels keep track of queue-search_depth\n"
            "  and barrier duty (a relative indicator of load imbalance.)\n"
            "  --quick If set will skip the CPU validation code.\n"
-<<<<<<< HEAD
            " --quiet                  No output (unless --json is specified).\n"
            " --json                   Output JSON-format statistics to stdout.\n"
            " --jsonfile=<name>        Output JSON-format statistics to file <name>\n"
            " --jsondir=<dir>          Output JSON-format statistics to <dir>/name,\n" 
         );
-=======
-          );
->>>>>>> 64d648dd
 }
 
 /**
