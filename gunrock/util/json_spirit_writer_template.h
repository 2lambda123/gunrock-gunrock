--- conflicted
+++ resolved
@@ -1,529 +1,512 @@
-#ifndef JSON_SPIRIT_WRITER_TEMPLATE
-#define JSON_SPIRIT_WRITER_TEMPLATE
-
-//          Copyright John W. Wilkinson 2007 - 2014
-// Distributed under the MIT License, see accompanying file LICENSE.txt
-
-// json spirit version 4.08
-
-#if defined(_MSC_VER) && (_MSC_VER >= 1020)
-#pragma once
-#endif
-
-#include "json_spirit_value.h"
-#include "json_spirit_writer_options.h"
-
-#include <cassert>
-#include <sstream>
-#include <iomanip>
-#ifdef BOOST_FOUND
-    #include <boost/io/ios_state.hpp>
-#endif
-
-namespace json_spirit {
-inline char to_hex_char(unsigned int c) {
-  assert(c <= 0xF);
-
-  const char ch = static_cast<char>(c);
-
-  if (ch < 10) return '0' + ch;
-
-  return 'A' - 10 + ch;
-}
-
-template <class String_type>
-String_type non_printable_to_string(unsigned int c) {
-  typedef typename String_type::value_type Char_type;
-
-  String_type result(6, '\\');
-
-  result[1] = 'u';
-
-  result[5] = to_hex_char(c & 0x000F);
-  c >>= 4;
-  result[4] = to_hex_char(c & 0x000F);
-  c >>= 4;
-  result[3] = to_hex_char(c & 0x000F);
-  c >>= 4;
-  result[2] = to_hex_char(c & 0x000F);
-
-  return result;
-}
-
-template <typename Char_type, class String_type>
-bool add_esc_char(Char_type c, String_type& s) {
-  switch (c) {
-    case '"':
-      s += to_str<String_type>("\\\"");
-      return true;
-    case '\\':
-      s += to_str<String_type>("\\\\");
-      return true;
-    case '\b':
-      s += to_str<String_type>("\\b");
-      return true;
-    case '\f':
-      s += to_str<String_type>("\\f");
-      return true;
-    case '\n':
-      s += to_str<String_type>("\\n");
-      return true;
-    case '\r':
-      s += to_str<String_type>("\\r");
-      return true;
-    case '\t':
-      s += to_str<String_type>("\\t");
-      return true;
-  }
-
-  return false;
-}
-
-template <class String_type>
-String_type add_esc_chars(const String_type& s, bool raw_utf8,
-                          bool esc_nonascii) {
-  typedef typename String_type::const_iterator Iter_type;
-  typedef typename String_type::value_type Char_type;
-
-  String_type result;
-
-  const Iter_type end(s.end());
-
-  for (Iter_type i = s.begin(); i != end; ++i) {
-    const Char_type c(*i);
-
-    if (add_esc_char(c, result)) continue;
-
-    if (raw_utf8) {
-      result += c;
-    } else {
-      const wint_t unsigned_c((c >= 0) ? c : 256 + c);
-
-      if (!esc_nonascii && iswprint(unsigned_c)) {
-        result += c;
-      } else {
-        result += non_printable_to_string<String_type>(unsigned_c);
-      }
-    }
-  }
-
-  return result;
-}
-
-// this class generates the JSON text,
-// it keeps track of the indentation level etc.
-//
-template <class Value_type, class Ostream_type>
-class Generator {
-  typedef typename Value_type::Config_type Config_type;
-  typedef typename Config_type::String_type String_type;
-  typedef typename Config_type::Object_type Object_type;
-  typedef typename Config_type::Array_type Array_type;
-  typedef typename String_type::value_type Char_type;
-  typedef typename Object_type::value_type Obj_member_type;
-
- public:
-  Generator(const Value_type& value, Ostream_type& os, int options,
-            unsigned int precision_of_doubles)
-      : os_(os),
-        indentation_level_(0),
-        pretty_((options & pretty_print) != 0 ||
-                (options & single_line_arrays) != 0),
-        raw_utf8_((options & raw_utf8) != 0),
-        esc_nonascii_((options & always_escape_nonascii) != 0),
-        single_line_arrays_((options & single_line_arrays) != 0),
-        ios_saver_(os) {
-    if (precision_of_doubles > 0) {
-      precision_of_doubles_ = precision_of_doubles;
-    } else {
-      precision_of_doubles_ = (options & remove_trailing_zeros) != 0 ? 16 : 17;
-    }
-
-    output(value);
-  }
-
- private:
-  void output(const Value_type& value) {
-    switch (value.type()) {
-      case obj_type:
-        output(value.get_obj());
-        break;
-      case array_type:
-        output(value.get_array());
-        break;
-      case str_type:
-        output(value.get_str());
-        break;
-      case bool_type:
-        output(value.get_bool());
-        break;
-      case real_type:
-        output(value.get_real());
-        break;
-      case int_type:
-        output_int(value);
-        break;
-      case null_type:
-        os_ << "null";
-        break;
-      default:
-        assert(false);
-    }
-  }
-
-  void output(const Object_type& obj) { output_array_or_obj(obj, '{', '}'); }
-
-  void output(const Obj_member_type& member) {
-    output(Config_type::get_name(member));
-    space();
-    os_ << ':';
-    space();
-    output(Config_type::get_value(member));
-  }
-
-  void output_int(const Value_type& value) {
-    if (value.is_uint64()) {
-      os_ << value.get_uint64();
-    } else {
-      os_ << value.get_int64();
-    }
-  }
-
-  void output(const String_type& s) {
-    os_ << '"' << add_esc_chars(s, raw_utf8_, esc_nonascii_) << '"';
-  }
-
-  void output(bool b) { os_ << to_str<String_type>(b ? "true" : "false"); }
-
-  void output(double d) {
-    os_ << std::setprecision(precision_of_doubles_) << d;
-  }
-
-  static bool contains_composite_elements(const Array_type& arr) {
-    for (typename Array_type::const_iterator i = arr.begin(); i != arr.end();
-         ++i) {
-      const Value_type& val = *i;
-
-      if (val.type() == obj_type || val.type() == array_type) {
-        return true;
-      }
-    }
-
-    return false;
-  }
-
-  template <class Iter>
-  void output_composite_item(Iter i, Iter last) {
-    output(*i);
-
-    if (++i != last) {
-      os_ << ',';
-    }
-  }
-
-  void output(const Array_type& arr) {
-    if (single_line_arrays_ && !contains_composite_elements(arr)) {
-      os_ << '[';
-      space();
-
-      for (typename Array_type::const_iterator i = arr.begin(); i != arr.end();
-           ++i) {
-        output_composite_item(i, arr.end());
-
-        space();
-      }
-
-      os_ << ']';
-    } else {
-      output_array_or_obj(arr, '[', ']');
-    }
-  }
-
-<<<<<<< HEAD
-  template <class T>
-  void output_array_or_obj(const T& t, Char_type start_char,
-                           Char_type end_char) {
-    os_ << start_char;
-    new_line();
-
-    ++indentation_level_;
-
-    for (typename T::const_iterator i = t.begin(); i != t.end(); ++i) {
-      indent();
-
-      output_composite_item(i, t.end());
-
-      new_line();
-=======
-    // this class generates the JSON text,
-    // it keeps track of the indentation level etc.
-    //
-    template< class Value_type, class Ostream_type >
-    class Generator
-    {
-        typedef typename Value_type::Config_type Config_type;
-        typedef typename Config_type::String_type String_type;
-        typedef typename Config_type::Object_type Object_type;
-        typedef typename Config_type::Array_type Array_type;
-        typedef typename String_type::value_type Char_type;
-        typedef typename Object_type::value_type Obj_member_type;
-
-    public:
-
-        Generator( const Value_type& value, Ostream_type& os, int options, unsigned int precision_of_doubles )
-        :   os_( os )
-        ,   indentation_level_( 0 )
-        ,   pretty_( ( options & pretty_print ) != 0 || ( options & single_line_arrays ) != 0 )
-        ,   raw_utf8_( ( options & raw_utf8 ) != 0 )
-        ,   esc_nonascii_( ( options & always_escape_nonascii ) != 0 )
-        ,   single_line_arrays_( ( options & single_line_arrays ) != 0 )
-        ,   ios_saver_( os )
-        {
-            if( precision_of_doubles > 0 )
-            {
-                precision_of_doubles_ = precision_of_doubles;
-            }
-            else
-            {
-                precision_of_doubles_ = ( options & remove_trailing_zeros ) != 0 ? 16 : 17;
-            }
-
-            output( value );
-        }
-
-    private:
-
-        void output( const Value_type& value )
-        {
-            switch( value.type() )
-            {
-                case obj_type:   output( value.get_obj() );   break;
-                case array_type: output( value.get_array() ); break;
-                case str_type:   output( value.get_str() );   break;
-                case bool_type:  output( value.get_bool() );  break;
-                case real_type:  output( value.get_real() );  break;
-                case int_type:   output_int( value );         break;
-                case null_type:  os_ << "null";               break;
-                default: assert( false );
-            }
-        }
-
-        void output( const Object_type& obj )
-        {
-            output_array_or_obj( obj, '{', '}' );
-        }
-
-        void output( const Obj_member_type& member )
-        {
-            output( Config_type::get_name( member ) ); space();
-            os_ << ':'; space();
-            output( Config_type::get_value( member ) );
-        }
-
-        void output_int( const Value_type& value )
-        {
-            if( value.is_uint64() )
-            {
-                os_ << value.get_uint64();
-            }
-            else
-            {
-               os_ << value.get_int64();
-            }
-        }
-
-        void output( const String_type& s )
-        {
-            os_ << '"' << add_esc_chars( s, raw_utf8_, esc_nonascii_ ) << '"';
-        }
-
-        void output( bool b )
-        {
-            os_ << to_str< String_type >( b ? "true" : "false" );
-        }
-
-        void output( double d )
-        {
-            os_ << std::setprecision( precision_of_doubles_ ) << d;
-        }
-
-        static bool contains_composite_elements( const Array_type& arr )
-        {
-            for( typename Array_type::const_iterator i = arr.begin(); i != arr.end(); ++i )
-            {
-                const Value_type& val = *i;
-
-                if( val.type() == obj_type ||
-                    val.type() == array_type )
-                {
-                    return true;
-                }
-            }
-
-            return false;
-        }
-
-        template< class Iter >
-        void output_composite_item( Iter i, Iter last )
-        {
-            output( *i );
-
-            if( ++i != last )
-            {
-                os_ << ',';
-            }
-        }
-
-        void output( const Array_type& arr )
-        {
-            if( single_line_arrays_ && !contains_composite_elements( arr )  )
-            {
-                os_ << '['; space();
-
-                for( typename Array_type::const_iterator i = arr.begin(); i != arr.end(); ++i )
-                {
-                    output_composite_item( i, arr.end() );
-
-                    space();
-                }
-
-                os_ << ']';
-            }
-            else
-            {
-                output_array_or_obj( arr, '[', ']' );
-            }
-        }
-
-        template< class T >
-        void output_array_or_obj( const T& t, Char_type start_char, Char_type end_char )
-        {
-            os_ << start_char; new_line();
-
-            ++indentation_level_;
-
-            for( typename T::const_iterator i = t.begin(); i != t.end(); ++i )
-            {
-                indent();
-
-                output_composite_item( i, t.end() );
-
-                new_line();
-            }
-
-            --indentation_level_;
-
-            indent(); os_ << end_char;
-        }
-
-        void indent()
-        {
-            if( !pretty_ ) return;
-
-            for( int i = 0; i < indentation_level_; ++i )
-            {
-                os_ << "    ";
-            }
-        }
-
-        void space()
-        {
-            if( pretty_ ) os_ << ' ';
-        }
-
-        void new_line()
-        {
-            if( pretty_ ) os_ << '\n';
-        }
-
-        Generator& operator=( const Generator& ); // to prevent "assignment operator could not be generated" warning
-
-        Ostream_type& os_;
-        int indentation_level_;
-        bool pretty_;
-        bool raw_utf8_;
-        bool esc_nonascii_;
-        bool single_line_arrays_;
-        int precision_of_doubles_;
-        boost::io::basic_ios_all_saver< Char_type > ios_saver_;  // so that ostream state is reset after control is returned to the caller
-    };
-
-    // writes JSON Value to a stream, e.g.
-    //
-    // write_stream( value, os, pretty_print );
-    //
-    template< class Value_type, class Ostream_type >
-    void write_stream( const Value_type& value, Ostream_type& os, int options = none, unsigned int precision_of_doubles = 0 )
-    {
-        os << std::dec;
-        Generator< Value_type, Ostream_type >( value, os, options, precision_of_doubles );
->>>>>>> 07c8340d
-    }
-
-    --indentation_level_;
-
-    indent();
-    os_ << end_char;
-  }
-
-  void indent() {
-    if (!pretty_) return;
-
-    for (int i = 0; i < indentation_level_; ++i) {
-      os_ << "    ";
-    }
-  }
-
-  void space() {
-    if (pretty_) os_ << ' ';
-  }
-
-  void new_line() {
-    if (pretty_) os_ << '\n';
-  }
-
-  Generator& operator=(const Generator&);  // to prevent "assignment operator
-                                           // could not be generated" warning
-
-  Ostream_type& os_;
-  int indentation_level_;
-  bool pretty_;
-  bool raw_utf8_;
-  bool esc_nonascii_;
-  bool single_line_arrays_;
-  int precision_of_doubles_;
-  boost::io::basic_ios_all_saver<Char_type>
-      ios_saver_;  // so that ostream state is reset after control is returned
-                   // to the caller
-};
-
-// writes JSON Value to a stream, e.g.
-//
-// write_stream( value, os, pretty_print );
-//
-template <class Value_type, class Ostream_type>
-void write_stream(const Value_type& value, Ostream_type& os, int options = none,
-                  unsigned int precision_of_doubles = 0) {
-  os << std::dec;
-  Generator<Value_type, Ostream_type>(value, os, options, precision_of_doubles);
-}
-
-// writes JSON Value to a stream, e.g.
-//
-// const string json_str = write( value, pretty_print );
-//
-template <class Value_type>
-typename Value_type::String_type write_string(
-    const Value_type& value, int options = none,
-    unsigned int precision_of_doubles = 0) {
-  typedef typename Value_type::String_type::value_type Char_type;
-
-  std::basic_ostringstream<Char_type> os;
-
-  write_stream(value, os, options, precision_of_doubles);
-
-  return os.str();
-}
-}  // namespace json_spirit
-
-#endif
+#ifndef JSON_SPIRIT_WRITER_TEMPLATE
+#define JSON_SPIRIT_WRITER_TEMPLATE
+
+//          Copyright John W. Wilkinson 2007 - 2014
+// Distributed under the MIT License, see accompanying file LICENSE.txt
+
+// json spirit version 4.08
+
+#if defined(_MSC_VER) && (_MSC_VER >= 1020)
+#pragma once
+#endif
+
+#include "json_spirit_value.h"
+#include "json_spirit_writer_options.h"
+
+#include <cassert>
+#include <sstream>
+#include <iomanip>
+#ifdef BOOST_FOUND
+    #include <boost/io/ios_state.hpp>
+#endif
+
+namespace json_spirit {
+inline char to_hex_char(unsigned int c) {
+  assert(c <= 0xF);
+
+  const char ch = static_cast<char>(c);
+
+  if (ch < 10) return '0' + ch;
+
+  return 'A' - 10 + ch;
+}
+
+template <class String_type>
+String_type non_printable_to_string(unsigned int c) {
+  typedef typename String_type::value_type Char_type;
+
+  String_type result(6, '\\');
+
+  result[1] = 'u';
+
+  result[5] = to_hex_char(c & 0x000F);
+  c >>= 4;
+  result[4] = to_hex_char(c & 0x000F);
+  c >>= 4;
+  result[3] = to_hex_char(c & 0x000F);
+  c >>= 4;
+  result[2] = to_hex_char(c & 0x000F);
+
+  return result;
+}
+
+template <typename Char_type, class String_type>
+bool add_esc_char(Char_type c, String_type& s) {
+  switch (c) {
+    case '"':
+      s += to_str<String_type>("\\\"");
+      return true;
+    case '\\':
+      s += to_str<String_type>("\\\\");
+      return true;
+    case '\b':
+      s += to_str<String_type>("\\b");
+      return true;
+    case '\f':
+      s += to_str<String_type>("\\f");
+      return true;
+    case '\n':
+      s += to_str<String_type>("\\n");
+      return true;
+    case '\r':
+      s += to_str<String_type>("\\r");
+      return true;
+    case '\t':
+      s += to_str<String_type>("\\t");
+      return true;
+  }
+
+  return false;
+}
+
+template <class String_type>
+String_type add_esc_chars(const String_type& s, bool raw_utf8,
+                          bool esc_nonascii) {
+  typedef typename String_type::const_iterator Iter_type;
+  typedef typename String_type::value_type Char_type;
+
+  String_type result;
+
+  const Iter_type end(s.end());
+
+  for (Iter_type i = s.begin(); i != end; ++i) {
+    const Char_type c(*i);
+
+    if (add_esc_char(c, result)) continue;
+
+    if (raw_utf8) {
+      result += c;
+    } else {
+      const wint_t unsigned_c((c >= 0) ? c : 256 + c);
+
+      if (!esc_nonascii && iswprint(unsigned_c)) {
+        result += c;
+      } else {
+        result += non_printable_to_string<String_type>(unsigned_c);
+      }
+    }
+  }
+
+  return result;
+}
+
+// this class generates the JSON text,
+// it keeps track of the indentation level etc.
+//
+template <class Value_type, class Ostream_type>
+class Generator {
+  typedef typename Value_type::Config_type Config_type;
+  typedef typename Config_type::String_type String_type;
+  typedef typename Config_type::Object_type Object_type;
+  typedef typename Config_type::Array_type Array_type;
+  typedef typename String_type::value_type Char_type;
+  typedef typename Object_type::value_type Obj_member_type;
+
+ public:
+  Generator(const Value_type& value, Ostream_type& os, int options,
+            unsigned int precision_of_doubles)
+      : os_(os),
+        indentation_level_(0),
+        pretty_((options & pretty_print) != 0 ||
+                (options & single_line_arrays) != 0),
+        raw_utf8_((options & raw_utf8) != 0),
+        esc_nonascii_((options & always_escape_nonascii) != 0),
+        single_line_arrays_((options & single_line_arrays) != 0),
+        ios_saver_(os) {
+    if (precision_of_doubles > 0) {
+      precision_of_doubles_ = precision_of_doubles;
+    } else {
+      precision_of_doubles_ = (options & remove_trailing_zeros) != 0 ? 16 : 17;
+    }
+
+    output(value);
+  }
+
+ private:
+  void output(const Value_type& value) {
+    switch (value.type()) {
+      case obj_type:
+        output(value.get_obj());
+        break;
+      case array_type:
+        output(value.get_array());
+        break;
+      case str_type:
+        output(value.get_str());
+        break;
+      case bool_type:
+        output(value.get_bool());
+        break;
+      case real_type:
+        output(value.get_real());
+        break;
+      case int_type:
+        output_int(value);
+        break;
+      case null_type:
+        os_ << "null";
+        break;
+      default:
+        assert(false);
+    }
+  }
+
+  void output(const Object_type& obj) { output_array_or_obj(obj, '{', '}'); }
+
+  void output(const Obj_member_type& member) {
+    output(Config_type::get_name(member));
+    space();
+    os_ << ':';
+    space();
+    output(Config_type::get_value(member));
+  }
+
+  void output_int(const Value_type& value) {
+    if (value.is_uint64()) {
+      os_ << value.get_uint64();
+    } else {
+      os_ << value.get_int64();
+    }
+  }
+
+  void output(const String_type& s) {
+    os_ << '"' << add_esc_chars(s, raw_utf8_, esc_nonascii_) << '"';
+  }
+
+  void output(bool b) { os_ << to_str<String_type>(b ? "true" : "false"); }
+
+  void output(double d) {
+    os_ << std::setprecision(precision_of_doubles_) << d;
+  }
+
+  static bool contains_composite_elements(const Array_type& arr) {
+    for (typename Array_type::const_iterator i = arr.begin(); i != arr.end();
+         ++i) {
+      const Value_type& val = *i;
+
+      if (val.type() == obj_type || val.type() == array_type) {
+        return true;
+      }
+    }
+
+    return false;
+  }
+
+  template <class Iter>
+  void output_composite_item(Iter i, Iter last) {
+    output(*i);
+
+    if (++i != last) {
+      os_ << ',';
+    }
+  }
+
+  void output(const Array_type& arr) {
+    if (single_line_arrays_ && !contains_composite_elements(arr)) {
+      os_ << '[';
+      space();
+
+      for (typename Array_type::const_iterator i = arr.begin(); i != arr.end();
+           ++i) {
+        output_composite_item(i, arr.end());
+
+        space();
+      }
+
+      os_ << ']';
+    } else {
+      output_array_or_obj(arr, '[', ']');
+    }
+  }
+
+    // this class generates the JSON text,
+    // it keeps track of the indentation level etc.
+    //
+    template< class Value_type, class Ostream_type >
+    class Generator
+    {
+        typedef typename Value_type::Config_type Config_type;
+        typedef typename Config_type::String_type String_type;
+        typedef typename Config_type::Object_type Object_type;
+        typedef typename Config_type::Array_type Array_type;
+        typedef typename String_type::value_type Char_type;
+        typedef typename Object_type::value_type Obj_member_type;
+
+    public:
+
+        Generator( const Value_type& value, Ostream_type& os, int options, unsigned int precision_of_doubles )
+        :   os_( os )
+        ,   indentation_level_( 0 )
+        ,   pretty_( ( options & pretty_print ) != 0 || ( options & single_line_arrays ) != 0 )
+        ,   raw_utf8_( ( options & raw_utf8 ) != 0 )
+        ,   esc_nonascii_( ( options & always_escape_nonascii ) != 0 )
+        ,   single_line_arrays_( ( options & single_line_arrays ) != 0 )
+        ,   ios_saver_( os )
+        {
+            if( precision_of_doubles > 0 )
+            {
+                precision_of_doubles_ = precision_of_doubles;
+            }
+            else
+            {
+                precision_of_doubles_ = ( options & remove_trailing_zeros ) != 0 ? 16 : 17;
+            }
+
+            output( value );
+        }
+
+    private:
+
+        void output( const Value_type& value )
+        {
+            switch( value.type() )
+            {
+                case obj_type:   output( value.get_obj() );   break;
+                case array_type: output( value.get_array() ); break;
+                case str_type:   output( value.get_str() );   break;
+                case bool_type:  output( value.get_bool() );  break;
+                case real_type:  output( value.get_real() );  break;
+                case int_type:   output_int( value );         break;
+                case null_type:  os_ << "null";               break;
+                default: assert( false );
+            }
+        }
+
+        void output( const Object_type& obj )
+        {
+            output_array_or_obj( obj, '{', '}' );
+        }
+
+        void output( const Obj_member_type& member )
+        {
+            output( Config_type::get_name( member ) ); space();
+            os_ << ':'; space();
+            output( Config_type::get_value( member ) );
+        }
+
+        void output_int( const Value_type& value )
+        {
+            if( value.is_uint64() )
+            {
+                os_ << value.get_uint64();
+            }
+            else
+            {
+               os_ << value.get_int64();
+            }
+        }
+
+        void output( const String_type& s )
+        {
+            os_ << '"' << add_esc_chars( s, raw_utf8_, esc_nonascii_ ) << '"';
+        }
+
+        void output( bool b )
+        {
+            os_ << to_str< String_type >( b ? "true" : "false" );
+        }
+
+        void output( double d )
+        {
+            os_ << std::setprecision( precision_of_doubles_ ) << d;
+        }
+
+        static bool contains_composite_elements( const Array_type& arr )
+        {
+            for( typename Array_type::const_iterator i = arr.begin(); i != arr.end(); ++i )
+            {
+                const Value_type& val = *i;
+
+                if( val.type() == obj_type ||
+                    val.type() == array_type )
+                {
+                    return true;
+                }
+            }
+
+            return false;
+        }
+
+        template< class Iter >
+        void output_composite_item( Iter i, Iter last )
+        {
+            output( *i );
+
+            if( ++i != last )
+            {
+                os_ << ',';
+            }
+        }
+
+        void output( const Array_type& arr )
+        {
+            if( single_line_arrays_ && !contains_composite_elements( arr )  )
+            {
+                os_ << '['; space();
+
+                for( typename Array_type::const_iterator i = arr.begin(); i != arr.end(); ++i )
+                {
+                    output_composite_item( i, arr.end() );
+
+                    space();
+                }
+
+                os_ << ']';
+            }
+            else
+            {
+                output_array_or_obj( arr, '[', ']' );
+            }
+        }
+
+        template< class T >
+        void output_array_or_obj( const T& t, Char_type start_char, Char_type end_char )
+        {
+            os_ << start_char; new_line();
+
+            ++indentation_level_;
+
+            for( typename T::const_iterator i = t.begin(); i != t.end(); ++i )
+            {
+                indent();
+
+                output_composite_item( i, t.end() );
+
+                new_line();
+            }
+
+            --indentation_level_;
+
+            indent(); os_ << end_char;
+        }
+
+        void indent()
+        {
+            if( !pretty_ ) return;
+
+            for( int i = 0; i < indentation_level_; ++i )
+            {
+                os_ << "    ";
+            }
+        }
+
+        void space()
+        {
+            if( pretty_ ) os_ << ' ';
+        }
+
+        void new_line()
+        {
+            if( pretty_ ) os_ << '\n';
+        }
+
+        Generator& operator=( const Generator& ); // to prevent "assignment operator could not be generated" warning
+
+        Ostream_type& os_;
+        int indentation_level_;
+        bool pretty_;
+        bool raw_utf8_;
+        bool esc_nonascii_;
+        bool single_line_arrays_;
+        int precision_of_doubles_;
+        boost::io::basic_ios_all_saver< Char_type > ios_saver_;  // so that ostream state is reset after control is returned to the caller
+    };
+
+    // writes JSON Value to a stream, e.g.
+    //
+    // write_stream( value, os, pretty_print );
+    //
+    template< class Value_type, class Ostream_type >
+    void write_stream( const Value_type& value, Ostream_type& os, int options = none, unsigned int precision_of_doubles = 0 )
+    {
+        os << std::dec;
+        Generator< Value_type, Ostream_type >( value, os, options, precision_of_doubles );
+    }
+
+    --indentation_level_;
+
+    indent();
+    os_ << end_char;
+  }
+
+  void indent() {
+    if (!pretty_) return;
+
+    for (int i = 0; i < indentation_level_; ++i) {
+      os_ << "    ";
+    }
+  }
+
+  void space() {
+    if (pretty_) os_ << ' ';
+  }
+
+  void new_line() {
+    if (pretty_) os_ << '\n';
+  }
+
+  Generator& operator=(const Generator&);  // to prevent "assignment operator
+                                           // could not be generated" warning
+
+  Ostream_type& os_;
+  int indentation_level_;
+  bool pretty_;
+  bool raw_utf8_;
+  bool esc_nonascii_;
+  bool single_line_arrays_;
+  int precision_of_doubles_;
+  boost::io::basic_ios_all_saver<Char_type>
+      ios_saver_;  // so that ostream state is reset after control is returned
+                   // to the caller
+};
+
+// writes JSON Value to a stream, e.g.
+//
+// write_stream( value, os, pretty_print );
+//
+template <class Value_type, class Ostream_type>
+void write_stream(const Value_type& value, Ostream_type& os, int options = none,
+                  unsigned int precision_of_doubles = 0) {
+  os << std::dec;
+  Generator<Value_type, Ostream_type>(value, os, options, precision_of_doubles);
+}
+
+// writes JSON Value to a stream, e.g.
+//
+// const string json_str = write( value, pretty_print );
+//
+template <class Value_type>
+typename Value_type::String_type write_string(
+    const Value_type& value, int options = none,
+    unsigned int precision_of_doubles = 0) {
+  typedef typename Value_type::String_type::value_type Char_type;
+
+  std::basic_ostringstream<Char_type> os;
+
+  write_stream(value, os, options, precision_of_doubles);
+
+  return os.str();
+}
+}  // namespace json_spirit
+
+#endif