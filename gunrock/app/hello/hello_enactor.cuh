--- conflicted
+++ resolved
@@ -51,17 +51,10 @@
 template <typename EnactorT>
 struct helloIterationLoop
     : public IterationLoopBase<EnactorT, Use_FullQ | Push
-<<<<<<< HEAD
                                // <TODO>if needed, stack more option, e.g.:
                               //  | (((EnactorT::Problem::FLAG &
                               //  Mark_Predecessors) != 0) ? Update_Predecessors
                               //  : 0x0)
-=======
-                               // <TODO>if needed, stack more options, e.g.:
-                               // | (((EnactorT::Problem::FLAG &
-                               // Mark_Predecessors) != 0) ? Update_Predecessors
-                               // : 0x0)
->>>>>>> 9aad94e8
                                // </TODO>
                                > {
   typedef typename EnactorT::VertexT VertexT;
