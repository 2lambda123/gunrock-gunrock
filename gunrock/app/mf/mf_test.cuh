// ----------------------------------------------------------------
// Gunrock -- Fast and Efficient GPU Graph Library
// ----------------------------------------------------------------
// This source code is distributed under the terms of LICENSE.TXT
// in the root directory of this source distribution.
// ----------------------------------------------------------------

/**
 * @fille
 * mf_test.cu
 *
 * @brief Test related functions for Max Flow algorithm.
 */

#define debug_aml(a...)
//#define debug_aml(a...) {printf("%s:%d ", __FILE__, __LINE__); printf(a); \
    printf("\n");}

#pragma once

#ifdef BOOST_FOUND
    // Boost includes for CPU Push Relabel Max Flow reference algorithms
    #include <boost/config.hpp>
    #include <iostream>
    #include <string>
    #include <boost/graph/edmonds_karp_max_flow.hpp>
    #include <boost/graph/adjacency_list.hpp>
    #include <boost/graph/read_dimacs.hpp>
#endif

<<<<<<< HEAD
#include<queue>
=======
#include <gunrock/app/mf/mf_helpers.cuh>
#include <queue>
>>>>>>> 80e779a1

namespace gunrock {
namespace app {
namespace mf {

/*****************************************************************************
 * Housekeeping Routines
 ****************************************************************************/

/**
 * @brief Displays the MF result
 *
 * @tparam ValueT     Type of capacity/flow/excess
 * @tparam VertxeT    Type of vertex 
 * 
 * @param[in] h_flow  Flow calculated on edges 
 * @param[in] source  Index of source vertex
 * @param[in] nodes   Number of nodes
 */
template<typename GraphT, typename ValueT, typename VertexT>
void DisplaySolution(GraphT graph, ValueT* h_flow, VertexT* reverse, 
	VertexT sink, VertexT nodes)
{
    typedef typename GraphT::CsrT CsrT;
    typedef typename GraphT::SizeT SizeT;
    ValueT flow_incoming_sink = 0;
    SizeT e_start = graph.CsrT::GetNeighborListOffset(sink);
    SizeT num_neighbors = graph.CsrT::GetNeighborListLength(sink);
    SizeT e_end = e_start + num_neighbors;
    for (auto e = e_start; e < e_end; ++e)
    {
	ValueT flow = h_flow[reverse[e]];
	if (util::isValid(flow))
	    flow_incoming_sink += flow;
    }

    util::PrintMsg("The maximum amount of flow that is feasible to reach \
	    from source to sink is " + std::to_string(flow_incoming_sink), 
	    true, false);
}

/**
 * @brief For given vertex v, find neighbor which the smallest height.  
 *
 * @tparam ValueT	Type of capacity/flow/excess
 * @tparam VertxeT	Type of vertex
 * @tparam GraphT	Type of graph
 * @param[in] graph	Graph
 * @param[in] x		Index of vertex 
 * @param[in] height	Function of height on nodes 
 * @param[in] capacity	Function of capacity on edges
 * @param[in] flow	Function of flow on edges
 *
 * return Index the lowest neighbor of vertex x
 */
template<typename ValueT, typename VertexT, typename GraphT>
VertexT find_lowest(GraphT graph, VertexT x, VertexT* height, ValueT* flow, 
	VertexT source){
    typedef typename GraphT::SizeT SizeT;
    typedef typename GraphT::CsrT CsrT;

    auto e_start = graph.CsrT::GetNeighborListOffset(x);
    auto num_neighbors = graph.CsrT::GetNeighborListLength(x);
    auto e_end = e_start + num_neighbors;
    VertexT lowest;
    SizeT lowest_id = util::PreDefinedValues<SizeT>::InvalidValue; 
    for (auto e = e_start; e < e_end; ++e)
    {
<<<<<<< HEAD
        if (graph.CsrT::edge_values[e] - flow[e] > (ValueT)0){
=======
        //if (graph.CsrT::edge_values[e] - flow[e] > (ValueT)0){
        if (graph.CsrT::edge_values[e] - flow[e] > MF_EPSILON){
>>>>>>> 80e779a1
            auto y = graph.CsrT::GetEdgeDest(e);
            if (!util::isValid(lowest_id) || height[y] < lowest){
                lowest = height[y];
                lowest_id = e;
            }
        }
    }
    return lowest_id;
}

/**
  * @brief Relabel: increases height of given vertex
  *
  * @tparam ValueT	Type of capacity/flow/excess
  * @tparam VertxeT	Type of vertex
  * @tparam GraphT	Type of graph
  * @param[in] graph	Graph
  * @param[in] x	Index of vertex
  * @param[in] height	Function of height on nodes
  * @param[in] capacity Function of capacity on edges
  * @param[in] flow	Function of flow on edges
  *
  * return True if something changed, false otherwise
  */
template<typename ValueT, typename VertexT, typename GraphT>
bool relabel(GraphT graph, VertexT x, VertexT* height, ValueT* flow, 
	VertexT source){
    typedef typename GraphT::CsrT CsrT;
    auto e = find_lowest(graph, x, height, flow, source);
    // graph.edges is unreachable value = there is no valid neighbour
    if (util::isValid(e)) {
        VertexT y = graph.CsrT::GetEdgeDest(e);
        if (height[y] >= height[x]){
<<<<<<< HEAD
    //	    printf("relabel %d H: %d->%d, res-cap %d-%d: %lf\n", x, height[x], 
    //		    height[y]+1, x, y, graph.CsrT::edge_values[e]-flow[e]);
=======
    	    debug_aml("relabel %d H: %d->%d, res-cap %d-%d: %lf\n", x, height[x], 
    		    height[y]+1, x, y, graph.CsrT::edge_values[e]-flow[e]);
>>>>>>> 80e779a1
            height[x] = height[y] + 1;
            return true;
        }
    }
    return false;
}

/**
  * @brief Push: transfers flow from given vertex to neighbors in residual 
  *	   network which are lower than it.
  *
  * @tparam ValueT	Type of capacity/flow/excess
  * @tparam VertxeT	Type of vertex
  * @tparam GraphT	Type of graph
  * @param[in] graph	Graph
  * @param[in] x	Index of vertex
  * @param[in] excess	Function of excess on nodes
  * @param[in] height	Function of height on nodes
  * @param[in] capacity Function of capacity on edges
  * @param[in] flow	Function of flow on edges
  *
  * return True if something changed, false otherwise
  */
template<typename ValueT, typename VertexT, typename GraphT>
bool push(GraphT& graph, VertexT x, ValueT* excess, VertexT* height,
<<<<<<< HEAD
    ValueT* flow, VertexT* reverse){
    typedef typename GraphT::CsrT CsrT;
    if (excess[x] > (ValueT)0){
        auto e_start = graph.CsrT::GetNeighborListOffset(x);
        auto num_neighbors = graph.CsrT::GetNeighborListLength(x);
        auto e_end = e_start + num_neighbors;
        for (auto e = e_start; e < e_end; ++e){
            auto y = graph.CsrT::GetEdgeDest(e);
            auto c = graph.CsrT::edge_values[e];
            if (c - flow[e] > (ValueT) 0 and height[x] > height[y]){
                auto move = std::min(c - flow[e], excess[x]);
            //		printf("push %lf from %d (H=%d) to %d (H=%d)\n", 
            //			move, x, height[x], y, height[y]);
                excess[x] -= move;
                excess[y] += move;
                flow[e] += move;
                flow[reverse[e]] -= move;
                return true;
            }
        }
=======
	ValueT* flow, VertexT* reverse){
    typedef typename GraphT::CsrT CsrT;
    //if (excess[x] > (ValueT)0){
    if (excess[x] > MF_EPSILON){
	auto e_start = graph.CsrT::GetNeighborListOffset(x);
	auto num_neighbors = graph.CsrT::GetNeighborListLength(x);
	auto e_end = e_start + num_neighbors;
	for (auto e = e_start; e < e_end; ++e){
	    auto y = graph.CsrT::GetEdgeDest(e);
	    auto c = graph.CsrT::edge_values[e];
	    //if (c - flow[e] > (ValueT) 0 and height[x] > height[y]){
	    if (c - flow[e] > MF_EPSILON and height[x] > height[y]){
		auto move = std::min(c - flow[e], excess[x]);
//		printf("push %lf from %d (H=%d) to %d (H=%d)\n", 
//			move, x, height[x], y, height[y]);
		excess[x] -= move;
		excess[y] += move;
		flow[e] += move;
		flow[reverse[e]] -= move;
		return true;
	    }
	}
>>>>>>> 80e779a1
    }
    return false;
}

/**
  * @brief Push relabel reference algorithm
  *
  * @tparam ValueT	Type of capacity/flow/excess
  * @tparam VertxeT	Type of vertex
  * @tparam GraphT	Type of graph
  * @param[in] graph	Graph
  * @param[in] capacity Function of capacity on edges
  * @param[in] flow	Function of flow on edges
  * @param[in] excess	Function of excess on nodes
  * @param[in] height	Function of height on nodes
  * @param[in] source	Source vertex
  * @param[in] sink	Sink vertex
  * @param[in] reverse	For given edge returns reverse one
  *
  * return Value of computed max flow
  */
template<typename ValueT, typename VertexT, typename GraphT>
ValueT max_flow(GraphT& graph, ValueT* flow, ValueT* excess, VertexT* height, 
<<<<<<< HEAD
    VertexT source, VertexT sink, VertexT* reverse){
    bool update = true;
    while (update){
        update = false;
        for (VertexT x = 0; x < graph.nodes; ++x){
            if (x != sink and x != source and excess[x] > (ValueT)0){
                if (push(graph, x, excess, height, flow, reverse) or 
                    relabel(graph, x, height, flow, source))
                {
                    update = true;
=======
	VertexT source, VertexT sink, VertexT* reverse){
    bool update = true;

    int iter = 0;
    while (update) {
        ++iter;
        update = false;
        for (VertexT x = 0; x < graph.nodes; ++x){
            //if (x != sink and x != source and excess[x] > (ValueT)0){
            if (x != sink and x != source and excess[x] > MF_EPSILON){
                if (push(graph, x, excess, height, flow, reverse) or 
                        relabel(graph, x, height, flow, source))
                {
                    update = true;
                    if (iter > 0 && iter % 100 == 0)
                        relabeling(graph, source, sink, height, reverse, flow); 
>>>>>>> 80e779a1
                }
            }
        }
    }

    return excess[sink];
}

/**
  * @brief Min Cut algorithm
  *
  * @tparam ValueT	Type of capacity/flow/excess
  * @tparam VertxeT	Type of vertex
  * @tparam GraphT	Type of graph
  * @param[in] graph	Graph
  * @param[in] source	Source vertex
  * @param[in] sink	Sink vertex
  * @param[in] flow	Function of flow on edges
  * @param[out] min_cut	Function on nodes, 1 = connected to source, 0 = sink
  *
  */
template <typename VertexT, typename ValueT, typename GraphT>
<<<<<<< HEAD
void minCut(GraphT &graph, 
	VertexT src, 
	ValueT *flow, 
	int *min_cut){

    typedef typename GraphT::CsrT CsrT;
    std::vector<bool> flag; flag.resize(graph.nodes, true);
=======
void minCut(GraphT& graph, VertexT  src, ValueT* flow, int* min_cut, 
	    bool* vertex_reachabilities, ValueT* residuals)
{
    typedef typename GraphT::CsrT CsrT;
    memset(vertex_reachabilities, true, graph.nodes * sizeof(vertex_reachabilities[0]));
>>>>>>> 80e779a1
    std::queue<VertexT> que;
    que.push(src);
    min_cut[src] = 1;

<<<<<<< HEAD
=======
    for (auto e = 0; e < graph.edges; e++) {
	residuals[e] = graph.CsrT::edge_values[e] - flow[e];
    }

>>>>>>> 80e779a1
    while (! que.empty()){
        auto v = que.front(); que.pop();

        auto e_start = graph.CsrT::GetNeighborListOffset(v);
        auto num_neighbors = graph.CsrT::GetNeighborListLength(v);
        auto e_end = e_start + num_neighbors;
        for (auto e = e_start; e < e_end; ++e){
            auto u = graph.CsrT::GetEdgeDest(e);
<<<<<<< HEAD
            if (flag[u] and graph.CsrT::edge_values[e] - flow[e] > 1e-12){
                flag[u] = false;
=======
            if (vertex_reachabilities[u] and abs(residuals[e]) > MF_EPSILON){
                vertex_reachabilities[u] = false;
>>>>>>> 80e779a1
                que.push(u);
                min_cut[u] = 1;
            }
        }
    }
}

/****************************************************************************
 * MF Testing Routines
 ***************************************************************************/

/**
 * @brief Simple CPU-based reference MF implementations
 *
 * @tparam GraphT   Type of the graph
 * @tparam VertexT  Type of the vertex
 * @tparam ValueT   Type of the capacity/flow/excess
 * @param[in]  parameters Running parameters
 * @param[in]  graph      Input graph
 * @param[in]  src        The source vertex
 * @param[in]  sin        The sink vertex
 * @param[out] maxflow	  Value of computed maxflow reached sink
 * @param[out] reverse	  Computed reverse
 * @param[out] edges_flow Computed flows on edges
 *
 * \return     double      Time taken for the MF
 */
template <typename VertexT, typename ValueT, typename GraphT>
double CPU_Reference(
	util::Parameters &parameters,
	GraphT &graph,
	VertexT src,
	VertexT sin,
	ValueT &maxflow,
	VertexT *reverse,
	ValueT *flow)
{

    debug_aml("CPU_Reference start");
    typedef typename GraphT::SizeT SizeT;
    typedef typename GraphT::CsrT CsrT;

    double elapsed = 0;

#if (BOOST_FOUND==1)
    
    debug_aml("boost found");
    using namespace boost;

    // Prepare Boost Datatype and Data structure
    typedef adjacency_list_traits < vecS, vecS, directedS > Traits;
    typedef adjacency_list < vecS, vecS, directedS, 
	    property < vertex_name_t, std::string >,
	    property < edge_capacity_t, ValueT,
	    property < edge_residual_capacity_t, ValueT,
	    property < edge_reverse_t, Traits::edge_descriptor > > > > Graph;
    
    Graph boost_graph;

    typename property_map < Graph, edge_capacity_t >::type 
	capacity = get(edge_capacity, boost_graph);

    typename property_map < Graph, edge_reverse_t >::type 
	rev = get(edge_reverse, boost_graph);

    typename property_map < Graph, edge_residual_capacity_t >::type 
	residual_capacity = get(edge_residual_capacity, boost_graph);

    std::vector<Traits::vertex_descriptor> verts;
    for (VertexT v = 0; v < graph.nodes; ++v)
	verts.push_back(add_vertex(boost_graph));
    
    Traits::vertex_descriptor source = verts[src];
    Traits::vertex_descriptor sink = verts[sin];
    debug_aml("src = %d, sin %d", source, sink);

    for (VertexT x = 0; x < graph.nodes; ++x){
<<<<<<< HEAD
        auto e_start = graph.CsrT::GetNeighborListOffset(x);
        auto num_neighbors = graph.CsrT::GetNeighborListLength(x);
        auto e_end = e_start + num_neighbors;
        for (auto e = e_start; e < e_end; ++e){
            VertexT y = graph.CsrT::GetEdgeDest(e);
            ValueT cap = graph.CsrT::edge_values[e];
            if (fabs(cap) <= 1e-12)
                continue;
            Traits::edge_descriptor e1, e2;
            bool in1, in2;
            tie(e1, in1) = add_edge(verts[x], verts[y], boost_graph);
            tie(e2, in2) = add_edge(verts[y], verts[x], boost_graph);
            if (!in1 || !in2){
                debug_aml("error");
                return -1;
            }
            capacity[e1] = cap;
            capacity[e2] = 0;
            rev[e1] = e2;
            rev[e2] = e1;
        }
=======
	auto e_start = graph.CsrT::GetNeighborListOffset(x);
	auto num_neighbors = graph.CsrT::GetNeighborListLength(x);
	auto e_end = e_start + num_neighbors;
	for (auto e = e_start; e < e_end; ++e){
	    VertexT y = graph.CsrT::GetEdgeDest(e);
	    ValueT cap = graph.CsrT::edge_values[e];
	    if (fabs(cap) <= 1e-12)
		continue;
	    Traits::edge_descriptor e1, e2;
	    bool in1, in2;
	    tie(e1, in1) = add_edge(verts[x], verts[y], boost_graph);
	    tie(e2, in2) = add_edge(verts[y], verts[x], boost_graph);
	    if (!in1 || !in2){
		debug_aml("error");
		return -1;
	    }
	    capacity[e1] = cap;
	    capacity[e2] = 0;
	    rev[e1] = e2;
	    rev[e2] = e1;
	}
>>>>>>> 80e779a1
    }
  
    //
    // Perform Boost reference
    //

    util::CpuTimer cpu_timer;
    cpu_timer.Start();
    maxflow = edmonds_karp_max_flow(boost_graph, source, sink); 
    cpu_timer.Stop();
    elapsed = cpu_timer.ElapsedMillis();

    //
    // Extracting results on CPU
    //

    std::vector<std::vector<ValueT>> boost_flow; 
    boost_flow.resize(graph.nodes);
    for (auto x = 0; x < graph.nodes; ++x) 
	boost_flow[x].resize(graph.nodes, 0.0);
    typename graph_traits<Graph>::vertex_iterator u_it, u_end;
    typename graph_traits<Graph>::out_edge_iterator e_it, e_end;
    for (tie(u_it, u_end) = vertices(boost_graph); u_it != u_end; ++u_it){
<<<<<<< HEAD
        for (tie(e_it, e_end) = out_edges(*u_it, boost_graph); e_it != e_end; 
            ++e_it){
            if (capacity[*e_it] > 0){
                ValueT e_f = capacity[*e_it] - residual_capacity[*e_it];
                VertexT t = target(*e_it, boost_graph);
                //debug_aml("flow on edge %d - %d = %lf", *u_it, t, e_f);
                boost_flow[*u_it][t] = e_f;
            }
        }
    }
    for (auto x = 0; x < graph.nodes; ++x){
        auto e_start = graph.CsrT::GetNeighborListOffset(x);
        auto num_neighbors = graph.CsrT::GetNeighborListLength(x);
        auto e_end = e_start + num_neighbors;
        for (auto e = e_start; e < e_end; ++e){
            VertexT y = graph.CsrT::GetEdgeDest(e);
            flow[e] = boost_flow[x][y];
        }
=======
	for (tie(e_it, e_end) = out_edges(*u_it, boost_graph); e_it != e_end; 
		++e_it){
	    if (capacity[*e_it] > 0){
		ValueT e_f = capacity[*e_it] - residual_capacity[*e_it];
	    	VertexT t = target(*e_it, boost_graph);
	    	//debug_aml("flow on edge %d - %d = %lf", *u_it, t, e_f);
	    	boost_flow[*u_it][t] = e_f;
	    }
	}
    }
    for (auto x = 0; x < graph.nodes; ++x){
	auto e_start = graph.CsrT::GetNeighborListOffset(x);
	auto num_neighbors = graph.CsrT::GetNeighborListLength(x);
	auto e_end = e_start + num_neighbors;
	for (auto e = e_start; e < e_end; ++e){
	    VertexT y = graph.CsrT::GetEdgeDest(e);
	    flow[e] = boost_flow[x][y];
	}
>>>>>>> 80e779a1
    }

#else

    debug_aml("no boost");

    debug_aml("graph nodes %d, edges %d source %d sink %d src %d", 
	    graph.nodes, graph.edges, src, sin);

    ValueT*   excess =  (ValueT*)malloc(sizeof(ValueT)*graph.nodes);
    VertexT*  height = (VertexT*)malloc(sizeof(VertexT)*graph.nodes);
    for (VertexT v = 0; v < graph.nodes; ++v){
        excess[v] = (ValueT)0;
        height[v] = (VertexT)0;
    }
<<<<<<< HEAD
    relabeling(graph, sin, height);
    if (height[src] < graph.nodes)
	height[src] = graph.nodes;
    //printf("height[source] = %d, should be %d\n", height[src], graph.nodes);

    for (SizeT e = 0; e < graph.edges; ++e){
	    flow[e] = (ValueT) 0;
    }

=======
     
    for (SizeT e = 0; e < graph.edges; ++e){
        flow[e] = (ValueT) 0;
    }

#if MF_DEBUG
    debug_aml("before relabeling");
    for (SizeT v = 0; v < graph.nodes; ++v){
        debug_aml("height[%d] = %d", v, height[v]);
    }
    for (SizeT v = 0; v < graph.nodes; ++v){
        debug_aml("excess[%d] = %lf", v, excess[v]);
    }
    for (SizeT v = 0; v < graph.edges; ++v){
        debug_aml("flow[%d] = %lf", v, flow[v]);
    }
    for (SizeT v = 0; v < graph.edges; ++v){
        debug_aml("capacity[%d] = %lf", v, graph.CsrT::edge_values[v]);
    }
#endif
    relabeling(graph, src, sin, height, reverse, flow);

#if MF_DEBUG
    debug_aml("after relabeling");
    for (SizeT v = 0; v < graph.nodes; ++v){
        debug_aml("height[%d] = %d", v, height[v]);
    }
    for (SizeT v = 0; v < graph.nodes; ++v){
        debug_aml("excess[%d] = %lf", v, excess[v]);
    }
    for (SizeT v = 0; v < graph.edges; ++v){
        debug_aml("flow[%d] = %lf", v, flow[v]);
    }
    for (SizeT v = 0; v < graph.edges; ++v){
        debug_aml("capacity[%d] = %lf", v, graph.CsrT::edge_values[v]);
    }
#endif

    //
    // Compute the preflow
    //
>>>>>>> 80e779a1
    auto e_start = graph.CsrT::GetNeighborListOffset(src);
    auto num_neighbors = graph.CsrT::GetNeighborListLength(src);
    auto e_end = e_start + num_neighbors;

    ValueT preflow = (ValueT) 0;
    for (SizeT e = e_start; e < e_end; ++e)
    {
        auto y = graph.CsrT::GetEdgeDest(e);
        auto c = graph.CsrT::edge_values[e];
        excess[y] += c;
        flow[e] = c;
        flow[reverse[e]] = -c;
        preflow += c;
    }

<<<<<<< HEAD
=======
#if MF_DEBUG
    debug_aml("after preflow");
    for (SizeT v = 0; v < graph.nodes; ++v){
        debug_aml("height[%d] = %d", v, height[v]);
    }
    for (SizeT v = 0; v < graph.nodes; ++v){
        debug_aml("excess[%d] = %lf", v, excess[v]);
    }
    for (SizeT v = 0; v < graph.edges; ++v){
        debug_aml("flow[%d] = %lf", v, flow[v]);
    }
    for (SizeT v = 0; v < graph.edges; ++v){
        debug_aml("capacity[%d] = %lf", v, graph.CsrT::edge_values[v]);
    }

    {
        auto e_start = graph.CsrT::GetNeighborListOffset(src);
        auto num_neighbors = graph.CsrT::GetNeighborListLength(src);
        auto e_end = e_start + num_neighbors;
        for (SizeT e = e_start; e < e_end; ++e)
        {
            auto y = graph.CsrT::GetEdgeDest(e);
            debug_aml("height[%d] = %d", y, height[y]);
        }
        for (int i=0; i<graph.nodes; ++i){
            debug_aml("excess[%d] = %lf\n", i, excess[i]);
        }
    }
#endif

>>>>>>> 80e779a1
    //
    // Perform simple max flow reference
    //
    debug_aml("perform simple max flow reference");
    debug_aml("source %d, sink %d", src, sin);
    debug_aml("source excess %lf, sink excess %lf", excess[src], excess[sin]);
    debug_aml("pre flow push from source %lf", preflow);
    debug_aml("source height %d, sink height %d", height[src], height[sin]);
    
    util::CpuTimer cpu_timer;
    cpu_timer.Start();

    maxflow = max_flow(graph, flow, excess, height, src, sin, reverse);
<<<<<<< HEAD

//    for (auto u = 0; u < graph.nodes; ++u){
//	auto e_start = graph.CsrT::GetNeighborListOffset(u);
//	auto num_neighbors = graph.CsrT::GetNeighborListLength(u);
//	auto e_end = e_start + num_neighbors;
//	for (auto e = e_start; e < e_end; ++e){
//	    auto v = graph.CsrT::GetEdgeDest(e);
//	    auto f = flow[e];
//	    if (v == sin){
//		printf("flow(%d->%d) = %lf (incoming sink CPU)\n", u, v, f);
//	    }
//	}
//    }
=======
>>>>>>> 80e779a1
    
    cpu_timer.Stop();
    elapsed = cpu_timer.ElapsedMillis();

    free(excess);
    free(height);

#endif
    
    return elapsed;
}

/**
 * @brief Validation of MF results
 *
 * @tparam     GraphT	      Type of the graph
 * @tparam     ValueT	      Type of the distances
 *
 * @param[in]  parameters     Excution parameters
 * @param[in]  graph	      Input graph
 * @param[in]  source	      The source vertex
 * @param[in]  sink           The sink vertex
 * @param[in]  h_flow	      Computed flow on edges 
 * @param[in]  ref_flow	      Reference flow on edges
 * @param[in]  verbose	      Whether to output detail comparsions
 *
 * \return     int  Number of errors
 */
template <typename GraphT, typename ValueT, typename VertexT>
int Validate_Results(
<<<<<<< HEAD
	util::Parameters  &parameters,
    GraphT		  &graph,
    VertexT		  source,
    VertexT		  sink,
    ValueT		  *h_flow,
    VertexT		  *reverse,
    int		      *min_cut,
    ValueT		  *ref_flow = NULL,
	bool		  verbose = true)
=======
        util::Parameters  &parameters,
        GraphT		  &graph,
        VertexT		  source,
        VertexT		  sink,
        ValueT		  *h_flow,
        VertexT		  *reverse,
        int               *min_cut,
        ValueT		  *ref_flow = NULL,
        bool		  verbose = true)
>>>>>>> 80e779a1
{
    typedef typename GraphT::CsrT   CsrT;
    typedef typename GraphT::SizeT  SizeT;  

    int num_errors = 0;
    bool quiet = parameters.Get<bool>("quiet");
<<<<<<< HEAD
=======
    bool quick = parameters.Get<bool>("quick");
>>>>>>> 80e779a1
    auto nodes = graph.nodes;

    ValueT flow_incoming_sink = (ValueT)0;
    for (auto u = 0; u < graph.nodes; ++u){
        auto e_start = graph.CsrT::GetNeighborListOffset(u);
        auto num_neighbors = graph.CsrT::GetNeighborListLength(u);
        auto e_end = e_start + num_neighbors;
        for (auto e = e_start; e < e_end; ++e){
            auto v = graph.CsrT::GetEdgeDest(e);
            if (v != sink)
                continue;
            auto flow_e_in = h_flow[e];
            //printf("flow(%d->%d) = %lf (incoming sink)\n", u, v, flow_e_in);
            if (util::isValid(flow_e_in))
                flow_incoming_sink += flow_e_in;
        }
    }
    util::PrintMsg("Max Flow GPU = " + std::to_string(flow_incoming_sink));

    // Verify min cut h_flow
    ValueT mincut_flow = (ValueT)0;
    for (auto u = 0; u < graph.nodes; ++u){
        if (min_cut[u] == 1){
            auto e_start = graph.CsrT::GetNeighborListOffset(u);
            auto num_neighbors = graph.CsrT::GetNeighborListLength(u);
            auto e_end = e_start + num_neighbors;
            for (auto e = e_start; e < e_end; ++e){
                auto v = graph.CsrT::GetEdgeDest(e);
                if (min_cut[v] == 0){
                    auto f = graph.CsrT::edge_values[e];
<<<<<<< HEAD
                    //printf("flow(%d->%d) = %lf (mincut)\n", u, v, f);
=======
>>>>>>> 80e779a1
                    mincut_flow += f;
                }
            }
        }
    }
    util::PrintMsg("MIN CUT flow = " + std::to_string(mincut_flow));
<<<<<<< HEAD
    if (fabs(mincut_flow - flow_incoming_sink) > 1e-12){
=======
    if (fabs(mincut_flow - flow_incoming_sink) > MF_EPSILON_VALIDATE)
    {
>>>>>>> 80e779a1
        ++num_errors;
        util::PrintMsg("FAIL: Min cut " + std::to_string(mincut_flow) +
                " and max flow " + std::to_string(flow_incoming_sink) + 
                " are not equal", !quiet);
    }

    // Verify the result
    if (!quick)
    {
        util::PrintMsg("Flow Validity (compare results):\n", !quiet, false);

        auto ref_flow_incoming_sink = (ValueT)0;
        for (auto u = 0; u < graph.nodes; ++u){
            auto e_start = graph.CsrT::GetNeighborListOffset(u);
            auto num_neighbors = graph.CsrT::GetNeighborListLength(u);
            auto e_end = e_start + num_neighbors;
            for (auto e = e_start; e < e_end; ++e){
                auto v = graph.CsrT::GetEdgeDest(e);
                if (v != sink)
                    continue;
                auto flow_e_in = ref_flow[e];
                if (util::isValid(flow_e_in))
                    ref_flow_incoming_sink += flow_e_in;
            }
        }

<<<<<<< HEAD
        if (fabs(flow_incoming_sink-ref_flow_incoming_sink) > 1e-12)
        {
            ++num_errors;
            debug_aml("flow_incoming_sink %lf, ref_flow_incoming_sink %lf", \
                flow_incoming_sink, ref_flow_incoming_sink);
=======
        if (fabs(flow_incoming_sink-ref_flow_incoming_sink) > MF_EPSILON_VALIDATE)
        {
            ++num_errors;
            debug_aml("flow_incoming_sink %lf, ref_flow_incoming_sink %lf", \
                    flow_incoming_sink, ref_flow_incoming_sink);
>>>>>>> 80e779a1
        }

        if (num_errors > 0)
        {
            util::PrintMsg(std::to_string(num_errors) + " errors occurred.", 
<<<<<<< HEAD
                !quiet);
=======
                    !quiet);
>>>>>>> 80e779a1
        }else
        {
            util::PrintMsg("PASS", !quiet);
        }
    }
<<<<<<< HEAD
    
    else if (ref_flow == NULL)
=======
    else
>>>>>>> 80e779a1
    {
        util::PrintMsg("Flow Validity:\n", !quiet, false);

        for (VertexT v = 0; v < nodes; ++v)
        {
            if (v == source || v == sink)
                continue;
            auto e_start = graph.CsrT::GetNeighborListOffset(v);
            auto num_neighbors = graph.CsrT::GetNeighborListLength(v);
            auto e_end = e_start + num_neighbors;
            ValueT flow_v = (ValueT) 0;
            for (auto e = e_start; e < e_end; ++e)
            {
                if (util::isValid(h_flow[e]))
                    flow_v += h_flow[e];
                else{
                    ++num_errors;
                    debug_aml("flow for edge %d is invalid\n", e);
                }
            }
<<<<<<< HEAD
            if (fabs(flow_v) > 1e-12){
                debug_aml("summary flow for vertex %d is %lf > %llf\n", 
                    v, fabs(flow_v), 1e-12);
            } else
                continue;
            ++num_errors;
            util::PrintMsg("FAIL: for vertex " + std::to_string(v) +
                " summary flow " + std::to_string(flow_v) + 
                " is not equal 0", !quiet);
        }
        
        if (num_errors > 0)
        {
            util::PrintMsg(std::to_string(num_errors) + " errors occurred.", 
                !quiet);
=======
            if (fabs(flow_v) > MF_EPSILON_VALIDATE){
                debug_aml("summary flow for vertex %d is %lf > %llf\n", 
                        v, fabs(flow_v), 1e-12);
            }else
                continue;
            ++num_errors;
            util::PrintMsg("FAIL: for vertex " + std::to_string(v) +
                    " summary flow " + std::to_string(flow_v) + 
                    " is not equal 0", !quiet);
        }
        if (num_errors > 0)
        {
            util::PrintMsg(std::to_string(num_errors) + " errors occurred.", 
                    !quiet);
>>>>>>> 80e779a1
        } else {
            util::PrintMsg("PASS", !quiet);
        }
    }

    if (!quick && verbose)
    {
        // Display Solution
        util::PrintMsg("Max Flow of the GPU result:");
        DisplaySolution(graph, h_flow, reverse, sink, graph.nodes);
        if (ref_flow != NULL)
        {
            util::PrintMsg("Max Flow of the CPU results:");
            DisplaySolution(graph, ref_flow, reverse, sink, graph.nodes);
        }
        util::PrintMsg("");
    }

    return num_errors;
}

} // namespace mf
} // namespace app
} // namespace gunrock

// Leave this at the end of the file
// Local Variables:
// mode:c++
// c-file-style: "NVIDIA"
// End:
<|MERGE_RESOLUTION|>--- conflicted
+++ resolved
@@ -28,12 +28,8 @@
     #include <boost/graph/read_dimacs.hpp>
 #endif
 
-<<<<<<< HEAD
-#include<queue>
-=======
 #include <gunrock/app/mf/mf_helpers.cuh>
 #include <queue>
->>>>>>> 80e779a1
 
 namespace gunrock {
 namespace app {
@@ -102,12 +98,8 @@
     SizeT lowest_id = util::PreDefinedValues<SizeT>::InvalidValue; 
     for (auto e = e_start; e < e_end; ++e)
     {
-<<<<<<< HEAD
-        if (graph.CsrT::edge_values[e] - flow[e] > (ValueT)0){
-=======
         //if (graph.CsrT::edge_values[e] - flow[e] > (ValueT)0){
         if (graph.CsrT::edge_values[e] - flow[e] > MF_EPSILON){
->>>>>>> 80e779a1
             auto y = graph.CsrT::GetEdgeDest(e);
             if (!util::isValid(lowest_id) || height[y] < lowest){
                 lowest = height[y];
@@ -141,13 +133,8 @@
     if (util::isValid(e)) {
         VertexT y = graph.CsrT::GetEdgeDest(e);
         if (height[y] >= height[x]){
-<<<<<<< HEAD
-    //	    printf("relabel %d H: %d->%d, res-cap %d-%d: %lf\n", x, height[x], 
-    //		    height[y]+1, x, y, graph.CsrT::edge_values[e]-flow[e]);
-=======
     	    debug_aml("relabel %d H: %d->%d, res-cap %d-%d: %lf\n", x, height[x], 
     		    height[y]+1, x, y, graph.CsrT::edge_values[e]-flow[e]);
->>>>>>> 80e779a1
             height[x] = height[y] + 1;
             return true;
         }
@@ -173,51 +160,28 @@
   */
 template<typename ValueT, typename VertexT, typename GraphT>
 bool push(GraphT& graph, VertexT x, ValueT* excess, VertexT* height,
-<<<<<<< HEAD
     ValueT* flow, VertexT* reverse){
     typedef typename GraphT::CsrT CsrT;
-    if (excess[x] > (ValueT)0){
+    //if (excess[x] > (ValueT)0){
+    if (excess[x] > MF_EPSILON){
         auto e_start = graph.CsrT::GetNeighborListOffset(x);
         auto num_neighbors = graph.CsrT::GetNeighborListLength(x);
         auto e_end = e_start + num_neighbors;
         for (auto e = e_start; e < e_end; ++e){
             auto y = graph.CsrT::GetEdgeDest(e);
             auto c = graph.CsrT::edge_values[e];
-            if (c - flow[e] > (ValueT) 0 and height[x] > height[y]){
-                auto move = std::min(c - flow[e], excess[x]);
-            //		printf("push %lf from %d (H=%d) to %d (H=%d)\n", 
-            //			move, x, height[x], y, height[y]);
-                excess[x] -= move;
-                excess[y] += move;
-                flow[e] += move;
-                flow[reverse[e]] -= move;
-                return true;
-            }
-        }
-=======
-	ValueT* flow, VertexT* reverse){
-    typedef typename GraphT::CsrT CsrT;
-    //if (excess[x] > (ValueT)0){
-    if (excess[x] > MF_EPSILON){
-	auto e_start = graph.CsrT::GetNeighborListOffset(x);
-	auto num_neighbors = graph.CsrT::GetNeighborListLength(x);
-	auto e_end = e_start + num_neighbors;
-	for (auto e = e_start; e < e_end; ++e){
-	    auto y = graph.CsrT::GetEdgeDest(e);
-	    auto c = graph.CsrT::edge_values[e];
-	    //if (c - flow[e] > (ValueT) 0 and height[x] > height[y]){
-	    if (c - flow[e] > MF_EPSILON and height[x] > height[y]){
-		auto move = std::min(c - flow[e], excess[x]);
-//		printf("push %lf from %d (H=%d) to %d (H=%d)\n", 
-//			move, x, height[x], y, height[y]);
-		excess[x] -= move;
-		excess[y] += move;
-		flow[e] += move;
-		flow[reverse[e]] -= move;
-		return true;
-	    }
-	}
->>>>>>> 80e779a1
+            //if (c - flow[e] > (ValueT) 0 and height[x] > height[y]){
+            if (c - flow[e] > MF_EPSILON and height[x] > height[y]){
+            auto move = std::min(c - flow[e], excess[x]);
+    //		printf("push %lf from %d (H=%d) to %d (H=%d)\n", 
+    //			move, x, height[x], y, height[y]);
+            excess[x] -= move;
+            excess[y] += move;
+            flow[e] += move;
+            flow[reverse[e]] -= move;
+            return true;
+            }
+        }
     }
     return false;
 }
@@ -241,18 +205,6 @@
   */
 template<typename ValueT, typename VertexT, typename GraphT>
 ValueT max_flow(GraphT& graph, ValueT* flow, ValueT* excess, VertexT* height, 
-<<<<<<< HEAD
-    VertexT source, VertexT sink, VertexT* reverse){
-    bool update = true;
-    while (update){
-        update = false;
-        for (VertexT x = 0; x < graph.nodes; ++x){
-            if (x != sink and x != source and excess[x] > (ValueT)0){
-                if (push(graph, x, excess, height, flow, reverse) or 
-                    relabel(graph, x, height, flow, source))
-                {
-                    update = true;
-=======
 	VertexT source, VertexT sink, VertexT* reverse){
     bool update = true;
 
@@ -269,7 +221,6 @@
                     update = true;
                     if (iter > 0 && iter % 100 == 0)
                         relabeling(graph, source, sink, height, reverse, flow); 
->>>>>>> 80e779a1
                 }
             }
         }
@@ -292,32 +243,19 @@
   *
   */
 template <typename VertexT, typename ValueT, typename GraphT>
-<<<<<<< HEAD
-void minCut(GraphT &graph, 
-	VertexT src, 
-	ValueT *flow, 
-	int *min_cut){
-
-    typedef typename GraphT::CsrT CsrT;
-    std::vector<bool> flag; flag.resize(graph.nodes, true);
-=======
 void minCut(GraphT& graph, VertexT  src, ValueT* flow, int* min_cut, 
 	    bool* vertex_reachabilities, ValueT* residuals)
 {
     typedef typename GraphT::CsrT CsrT;
     memset(vertex_reachabilities, true, graph.nodes * sizeof(vertex_reachabilities[0]));
->>>>>>> 80e779a1
     std::queue<VertexT> que;
     que.push(src);
     min_cut[src] = 1;
 
-<<<<<<< HEAD
-=======
     for (auto e = 0; e < graph.edges; e++) {
 	residuals[e] = graph.CsrT::edge_values[e] - flow[e];
     }
 
->>>>>>> 80e779a1
     while (! que.empty()){
         auto v = que.front(); que.pop();
 
@@ -326,13 +264,8 @@
         auto e_end = e_start + num_neighbors;
         for (auto e = e_start; e < e_end; ++e){
             auto u = graph.CsrT::GetEdgeDest(e);
-<<<<<<< HEAD
-            if (flag[u] and graph.CsrT::edge_values[e] - flow[e] > 1e-12){
-                flag[u] = false;
-=======
             if (vertex_reachabilities[u] and abs(residuals[e]) > MF_EPSILON){
                 vertex_reachabilities[u] = false;
->>>>>>> 80e779a1
                 que.push(u);
                 min_cut[u] = 1;
             }
@@ -410,7 +343,6 @@
     debug_aml("src = %d, sin %d", source, sink);
 
     for (VertexT x = 0; x < graph.nodes; ++x){
-<<<<<<< HEAD
         auto e_start = graph.CsrT::GetNeighborListOffset(x);
         auto num_neighbors = graph.CsrT::GetNeighborListLength(x);
         auto e_end = e_start + num_neighbors;
@@ -418,43 +350,20 @@
             VertexT y = graph.CsrT::GetEdgeDest(e);
             ValueT cap = graph.CsrT::edge_values[e];
             if (fabs(cap) <= 1e-12)
-                continue;
+            continue;
             Traits::edge_descriptor e1, e2;
             bool in1, in2;
             tie(e1, in1) = add_edge(verts[x], verts[y], boost_graph);
             tie(e2, in2) = add_edge(verts[y], verts[x], boost_graph);
             if (!in1 || !in2){
-                debug_aml("error");
-                return -1;
+            debug_aml("error");
+            return -1;
             }
             capacity[e1] = cap;
             capacity[e2] = 0;
             rev[e1] = e2;
             rev[e2] = e1;
         }
-=======
-	auto e_start = graph.CsrT::GetNeighborListOffset(x);
-	auto num_neighbors = graph.CsrT::GetNeighborListLength(x);
-	auto e_end = e_start + num_neighbors;
-	for (auto e = e_start; e < e_end; ++e){
-	    VertexT y = graph.CsrT::GetEdgeDest(e);
-	    ValueT cap = graph.CsrT::edge_values[e];
-	    if (fabs(cap) <= 1e-12)
-		continue;
-	    Traits::edge_descriptor e1, e2;
-	    bool in1, in2;
-	    tie(e1, in1) = add_edge(verts[x], verts[y], boost_graph);
-	    tie(e2, in2) = add_edge(verts[y], verts[x], boost_graph);
-	    if (!in1 || !in2){
-		debug_aml("error");
-		return -1;
-	    }
-	    capacity[e1] = cap;
-	    capacity[e2] = 0;
-	    rev[e1] = e2;
-	    rev[e2] = e1;
-	}
->>>>>>> 80e779a1
     }
   
     //
@@ -478,18 +387,17 @@
     typename graph_traits<Graph>::vertex_iterator u_it, u_end;
     typename graph_traits<Graph>::out_edge_iterator e_it, e_end;
     for (tie(u_it, u_end) = vertices(boost_graph); u_it != u_end; ++u_it){
-<<<<<<< HEAD
         for (tie(e_it, e_end) = out_edges(*u_it, boost_graph); e_it != e_end; 
             ++e_it){
             if (capacity[*e_it] > 0){
-                ValueT e_f = capacity[*e_it] - residual_capacity[*e_it];
+            ValueT e_f = capacity[*e_it] - residual_capacity[*e_it];
                 VertexT t = target(*e_it, boost_graph);
                 //debug_aml("flow on edge %d - %d = %lf", *u_it, t, e_f);
                 boost_flow[*u_it][t] = e_f;
             }
         }
-    }
-    for (auto x = 0; x < graph.nodes; ++x){
+        }
+        for (auto x = 0; x < graph.nodes; ++x){
         auto e_start = graph.CsrT::GetNeighborListOffset(x);
         auto num_neighbors = graph.CsrT::GetNeighborListLength(x);
         auto e_end = e_start + num_neighbors;
@@ -497,26 +405,6 @@
             VertexT y = graph.CsrT::GetEdgeDest(e);
             flow[e] = boost_flow[x][y];
         }
-=======
-	for (tie(e_it, e_end) = out_edges(*u_it, boost_graph); e_it != e_end; 
-		++e_it){
-	    if (capacity[*e_it] > 0){
-		ValueT e_f = capacity[*e_it] - residual_capacity[*e_it];
-	    	VertexT t = target(*e_it, boost_graph);
-	    	//debug_aml("flow on edge %d - %d = %lf", *u_it, t, e_f);
-	    	boost_flow[*u_it][t] = e_f;
-	    }
-	}
-    }
-    for (auto x = 0; x < graph.nodes; ++x){
-	auto e_start = graph.CsrT::GetNeighborListOffset(x);
-	auto num_neighbors = graph.CsrT::GetNeighborListLength(x);
-	auto e_end = e_start + num_neighbors;
-	for (auto e = e_start; e < e_end; ++e){
-	    VertexT y = graph.CsrT::GetEdgeDest(e);
-	    flow[e] = boost_flow[x][y];
-	}
->>>>>>> 80e779a1
     }
 
 #else
@@ -532,17 +420,6 @@
         excess[v] = (ValueT)0;
         height[v] = (VertexT)0;
     }
-<<<<<<< HEAD
-    relabeling(graph, sin, height);
-    if (height[src] < graph.nodes)
-	height[src] = graph.nodes;
-    //printf("height[source] = %d, should be %d\n", height[src], graph.nodes);
-
-    for (SizeT e = 0; e < graph.edges; ++e){
-	    flow[e] = (ValueT) 0;
-    }
-
-=======
      
     for (SizeT e = 0; e < graph.edges; ++e){
         flow[e] = (ValueT) 0;
@@ -584,7 +461,6 @@
     //
     // Compute the preflow
     //
->>>>>>> 80e779a1
     auto e_start = graph.CsrT::GetNeighborListOffset(src);
     auto num_neighbors = graph.CsrT::GetNeighborListLength(src);
     auto e_end = e_start + num_neighbors;
@@ -600,8 +476,6 @@
         preflow += c;
     }
 
-<<<<<<< HEAD
-=======
 #if MF_DEBUG
     debug_aml("after preflow");
     for (SizeT v = 0; v < graph.nodes; ++v){
@@ -632,7 +506,6 @@
     }
 #endif
 
->>>>>>> 80e779a1
     //
     // Perform simple max flow reference
     //
@@ -646,23 +519,7 @@
     cpu_timer.Start();
 
     maxflow = max_flow(graph, flow, excess, height, src, sin, reverse);
-<<<<<<< HEAD
-
-//    for (auto u = 0; u < graph.nodes; ++u){
-//	auto e_start = graph.CsrT::GetNeighborListOffset(u);
-//	auto num_neighbors = graph.CsrT::GetNeighborListLength(u);
-//	auto e_end = e_start + num_neighbors;
-//	for (auto e = e_start; e < e_end; ++e){
-//	    auto v = graph.CsrT::GetEdgeDest(e);
-//	    auto f = flow[e];
-//	    if (v == sin){
-//		printf("flow(%d->%d) = %lf (incoming sink CPU)\n", u, v, f);
-//	    }
-//	}
-//    }
-=======
->>>>>>> 80e779a1
-    
+   
     cpu_timer.Stop();
     elapsed = cpu_timer.ElapsedMillis();
 
@@ -692,37 +549,22 @@
  */
 template <typename GraphT, typename ValueT, typename VertexT>
 int Validate_Results(
-<<<<<<< HEAD
-	util::Parameters  &parameters,
+    util::Parameters  &parameters,
     GraphT		  &graph,
     VertexT		  source,
     VertexT		  sink,
     ValueT		  *h_flow,
     VertexT		  *reverse,
-    int		      *min_cut,
+    int               *min_cut,
     ValueT		  *ref_flow = NULL,
-	bool		  verbose = true)
-=======
-        util::Parameters  &parameters,
-        GraphT		  &graph,
-        VertexT		  source,
-        VertexT		  sink,
-        ValueT		  *h_flow,
-        VertexT		  *reverse,
-        int               *min_cut,
-        ValueT		  *ref_flow = NULL,
-        bool		  verbose = true)
->>>>>>> 80e779a1
+    bool		  verbose = true)
 {
     typedef typename GraphT::CsrT   CsrT;
     typedef typename GraphT::SizeT  SizeT;  
 
     int num_errors = 0;
     bool quiet = parameters.Get<bool>("quiet");
-<<<<<<< HEAD
-=======
     bool quick = parameters.Get<bool>("quick");
->>>>>>> 80e779a1
     auto nodes = graph.nodes;
 
     ValueT flow_incoming_sink = (ValueT)0;
@@ -753,22 +595,14 @@
                 auto v = graph.CsrT::GetEdgeDest(e);
                 if (min_cut[v] == 0){
                     auto f = graph.CsrT::edge_values[e];
-<<<<<<< HEAD
-                    //printf("flow(%d->%d) = %lf (mincut)\n", u, v, f);
-=======
->>>>>>> 80e779a1
                     mincut_flow += f;
                 }
             }
         }
     }
     util::PrintMsg("MIN CUT flow = " + std::to_string(mincut_flow));
-<<<<<<< HEAD
-    if (fabs(mincut_flow - flow_incoming_sink) > 1e-12){
-=======
     if (fabs(mincut_flow - flow_incoming_sink) > MF_EPSILON_VALIDATE)
     {
->>>>>>> 80e779a1
         ++num_errors;
         util::PrintMsg("FAIL: Min cut " + std::to_string(mincut_flow) +
                 " and max flow " + std::to_string(flow_incoming_sink) + 
@@ -795,40 +629,23 @@
             }
         }
 
-<<<<<<< HEAD
-        if (fabs(flow_incoming_sink-ref_flow_incoming_sink) > 1e-12)
-        {
-            ++num_errors;
-            debug_aml("flow_incoming_sink %lf, ref_flow_incoming_sink %lf", \
-                flow_incoming_sink, ref_flow_incoming_sink);
-=======
         if (fabs(flow_incoming_sink-ref_flow_incoming_sink) > MF_EPSILON_VALIDATE)
         {
             ++num_errors;
             debug_aml("flow_incoming_sink %lf, ref_flow_incoming_sink %lf", \
                     flow_incoming_sink, ref_flow_incoming_sink);
->>>>>>> 80e779a1
         }
 
         if (num_errors > 0)
         {
             util::PrintMsg(std::to_string(num_errors) + " errors occurred.", 
-<<<<<<< HEAD
-                !quiet);
-=======
                     !quiet);
->>>>>>> 80e779a1
         }else
         {
             util::PrintMsg("PASS", !quiet);
         }
     }
-<<<<<<< HEAD
-    
-    else if (ref_flow == NULL)
-=======
     else
->>>>>>> 80e779a1
     {
         util::PrintMsg("Flow Validity:\n", !quiet, false);
 
@@ -849,23 +666,6 @@
                     debug_aml("flow for edge %d is invalid\n", e);
                 }
             }
-<<<<<<< HEAD
-            if (fabs(flow_v) > 1e-12){
-                debug_aml("summary flow for vertex %d is %lf > %llf\n", 
-                    v, fabs(flow_v), 1e-12);
-            } else
-                continue;
-            ++num_errors;
-            util::PrintMsg("FAIL: for vertex " + std::to_string(v) +
-                " summary flow " + std::to_string(flow_v) + 
-                " is not equal 0", !quiet);
-        }
-        
-        if (num_errors > 0)
-        {
-            util::PrintMsg(std::to_string(num_errors) + " errors occurred.", 
-                !quiet);
-=======
             if (fabs(flow_v) > MF_EPSILON_VALIDATE){
                 debug_aml("summary flow for vertex %d is %lf > %llf\n", 
                         v, fabs(flow_v), 1e-12);
@@ -880,7 +680,6 @@
         {
             util::PrintMsg(std::to_string(num_errors) + " errors occurred.", 
                     !quiet);
->>>>>>> 80e779a1
         } else {
             util::PrintMsg("PASS", !quiet);
         }
