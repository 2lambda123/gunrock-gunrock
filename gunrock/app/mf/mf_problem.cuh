--- conflicted
+++ resolved
@@ -16,22 +16,16 @@
 
 #include <gunrock/app/problem_base.cuh>
 #include <gunrock/oprtr/1D_oprtr/for_all.cuh>
-<<<<<<< HEAD
-=======
 #include <gunrock/app/mf/mf_helpers.cuh>
->>>>>>> 80e779a1
 #include <queue>
 
 #define debug_aml(a...)
 //#define debug_aml(a...) {printf("%s:%d ", __FILE__, __LINE__); printf(a);\
     printf("\n");}
-<<<<<<< HEAD
-=======
 
 
 // #define MF_EPSILON 1e-6
 // #define MF_EPSILON_VALIDATE 1e-4
->>>>>>> 80e779a1
 
 namespace gunrock {
 namespace app {
@@ -92,20 +86,12 @@
     ProblemFlag _FLAG = Problem_None>
 struct Problem : ProblemBase<_GraphT, _FLAG>
 {
-<<<<<<< HEAD
-    typedef	    _GraphT	      GraphT;
-=======
     typedef	        _GraphT	      GraphT;
->>>>>>> 80e779a1
     static const     ProblemFlag FLAG = _FLAG;
     typedef typename GraphT::VertexT  VertexT;
     typedef typename GraphT::SizeT    SizeT;
     typedef typename GraphT::GpT      GpT;
-<<<<<<< HEAD
-    typedef	    _ValueT	      ValueT;
-=======
     typedef	         _ValueT	      ValueT;
->>>>>>> 80e779a1
     typedef ProblemBase	 <GraphT, FLAG>	BaseProblem;
     typedef DataSliceBase<GraphT, FLAG>	BaseDataSlice;
 
@@ -117,15 +103,6 @@
     struct DataSlice : BaseDataSlice
     {
         // MF-specific storage arrays:
-<<<<<<< HEAD
-        util::Array1D<SizeT, ValueT>  flow;	      // edge flow 
-        util::Array1D<SizeT, ValueT>  excess; 	      // vertex excess
-        util::Array1D<SizeT, VertexT> height; 	      // vertex height
-        util::Array1D<SizeT, SizeT>   reverse;	      // id reverse edge
-        util::Array1D<SizeT, SizeT>   lowest_neighbor;// id lowest neighbor
-        util::Array1D<SizeT, VertexT> local_vertices; // set of vertices
-        util::Array1D<SizeT, SizeT>   active;	      // flag active vertices
-=======
         util::Array1D<SizeT, ValueT>    flow;	      // edge flow 
         util::Array1D<SizeT, ValueT>    excess; 	      // vertex excess
         util::Array1D<SizeT, VertexT>   height; 	      // vertex height
@@ -134,16 +111,15 @@
         util::Array1D<SizeT, VertexT>   local_vertices; // set of vertices
         util::Array1D<SizeT, SizeT>     active;	      // flag active vertices
 
-	util::Array1D<SizeT, bool>      mark;
-	
-	util::Array1D<SizeT, VertexT>   head;
-	util::Array1D<SizeT, VertexT>   tail;
-	VertexT head_;
-	VertexT tail_;
-
-	util::Array1D<SizeT, bool>      reachabilities;
+        util::Array1D<SizeT, bool>      mark;
+        
+        util::Array1D<SizeT, VertexT>   head;
+        util::Array1D<SizeT, VertexT>   tail;
+        VertexT head_;
+        VertexT tail_;
+
+        util::Array1D<SizeT, bool>      reachabilities;
         util::Array1D<SizeT, VertexT>   queue;        	
->>>>>>> 80e779a1
 
         VertexT	source;	// source vertex
         VertexT sink;	// sink vertex
@@ -163,20 +139,16 @@
             height 	    .SetName("height"	      );
             lowest_neighbor .SetName("lowest_neighbor");
             local_vertices  .SetName("local_vertices" );
-<<<<<<< HEAD
-            active	    .SetName("active"      );
-=======
             active	    .SetName("active"         );
 
-	    head	    .SetName("head"	      );
-	    tail	    .SetName("tail"	      );
-
-	    reachabilities  .SetName("reachabilities" );
-	    queue	    .SetName("queue"	      );
-	
-	    mark	    .SetName("mark"	      );
-
->>>>>>> 80e779a1
+            head	    .SetName("head"	      );
+            tail	    .SetName("tail"	      );
+
+            reachabilities  .SetName("reachabilities" );
+            queue	    .SetName("queue"	      );
+        
+            mark	    .SetName("mark"	      );
+
         }
 
         /*
@@ -198,19 +170,6 @@
             if (target & util::DEVICE)
                 GUARD_CU(util::SetDevice(this->gpu_idx));
 
-<<<<<<< HEAD
-            GUARD_CU(excess	    .Release(target));
-            GUARD_CU(flow    	    .Release(target));
-            GUARD_CU(height  	    .Release(target));
-            GUARD_CU(reverse	    .Release(target));
-            GUARD_CU(lowest_neighbor.Release(target));
-            GUARD_CU(local_vertices .Release(target));
-            GUARD_CU(active	    .Release(target));
-            
-	        GUARD_CU(BaseDataSlice::Release(target));
-            
-	        return retval;
-=======
             GUARD_CU(excess	        .Release(target));
             GUARD_CU(flow    	        .Release(target));
             GUARD_CU(height  	        .Release(target));
@@ -220,16 +179,15 @@
             GUARD_CU(active	        .Release(target));
 
             GUARD_CU(head               .Release(target));
-	    GUARD_CU(tail               .Release(target));
-
-	    GUARD_CU(reachabilities     .Release(target));
+	        GUARD_CU(tail               .Release(target));
+
+	        GUARD_CU(reachabilities     .Release(target));
             GUARD_CU(queue              .Release(target));
             GUARD_CU(mark               .Release(target));
 
             GUARD_CU(BaseDataSlice::Release(target));
             
 	    return retval;
->>>>>>> 80e779a1
         }
 
         /**
@@ -241,63 +199,39 @@
          * \return    cudaError_t Error message(s), if any
          */
         cudaError_t Init(
-<<<<<<< HEAD
-            GraphT        &sub_graph,
-	        int		       num_gpus = 1,
-            int            gpu_idx  = 0,
-            util::Location target   = util::DEVICE,
-            ProblemFlag    flag     = Problem_None)
-        {
-	        debug_aml("DataSlice Init");
-=======
-                GraphT          &sub_graph,
-                int             num_gpus = 1,
-                int             gpu_idx  = 0,
-                util::Location  target   = util::DEVICE,
-                ProblemFlag     flag     = Problem_None)
+            GraphT          &sub_graph,
+            int             num_gpus = 1,
+            int             gpu_idx  = 0,
+            util::Location  target   = util::DEVICE,
+            ProblemFlag     flag     = Problem_None)
         {
             debug_aml("DataSlice Init");
->>>>>>> 80e779a1
 
             cudaError_t retval  = cudaSuccess;
             SizeT nodes_size = sub_graph.nodes;
             SizeT edges_size = sub_graph.edges;
 
             GUARD_CU(BaseDataSlice::Init(sub_graph, num_gpus, gpu_idx, target, 
-<<<<<<< HEAD
-                                                flag));
-=======
                         flag));
->>>>>>> 80e779a1
 
             // 
             // Allocate data on Gpu
             //
-<<<<<<< HEAD
-            GUARD_CU(flow	    .Allocate(edges_size, target));
-            GUARD_CU(reverse 	    .Allocate(edges_size, util::HOST|target));
-            GUARD_CU(excess  	    .Allocate(nodes_size, target));
-            GUARD_CU(height  	    .Allocate(nodes_size, target));
-=======
-            GUARD_CU(flow	    .Allocate(edges_size, util::HOST));
+            GUARD_CU(flow	        .Allocate(edges_size, util::HOST));
             GUARD_CU(reverse 	    .Allocate(edges_size, target));
             GUARD_CU(excess  	    .Allocate(nodes_size, target));
             GUARD_CU(height  	    .Allocate(nodes_size, util::HOST|target));
->>>>>>> 80e779a1
             GUARD_CU(lowest_neighbor.Allocate(nodes_size, target));
             GUARD_CU(local_vertices .Allocate(nodes_size, target));
             GUARD_CU(active	    .Allocate(1, util::HOST|target));
 
-<<<<<<< HEAD
-=======
-	    GUARD_CU(head           .Allocate(1, target));
+	        GUARD_CU(head           .Allocate(1, target));
             GUARD_CU(tail           .Allocate(1, target));
 
-	    GUARD_CU(reachabilities .Allocate(nodes_size, target));
-	    GUARD_CU(queue 	    .Allocate(nodes_size, target));	    
+	        GUARD_CU(reachabilities .Allocate(nodes_size, target));
+	        GUARD_CU(queue 	    .Allocate(nodes_size, target));	    
 
             GUARD_CU(mark           .Allocate(nodes_size, target));
->>>>>>> 80e779a1
 
             GUARD_CU(util::SetDevice(gpu_idx));
             GUARD_CU(sub_graph.Move(util::HOST, target, this->stream));
@@ -311,110 +245,6 @@
          * \return    cudaError_t Error message(s), if any
          */
         cudaError_t Reset(const GraphT& graph, const VertexT source, 
-<<<<<<< HEAD
-		VertexT* h_reverse, util::Location target = util::DEVICE)
-        {
-            cudaError_t retval = cudaSuccess;
-            typedef typename GraphT::CsrT CsrT;
-
-            debug_aml("DataSlice Reset");
-
-            SizeT nodes_size = graph.nodes;
-            SizeT edges_size = graph.edges;
-
-            // Ensure data are allocated
-            GUARD_CU(active	      .EnsureSize_(1, target|util::HOST));
-            GUARD_CU(flow	      .EnsureSize_(edges_size, target));
-            GUARD_CU(reverse 	      .EnsureSize_(edges_size, target));
-            GUARD_CU(excess  	      .EnsureSize_(nodes_size, target));
-            GUARD_CU(height  	      .EnsureSize_(nodes_size, target));
-            GUARD_CU(lowest_neighbor  .EnsureSize_(nodes_size, target));
-            GUARD_CU(local_vertices   .EnsureSize_(nodes_size, target));
-
-            GUARD_CU(util::SetDevice(this->gpu_idx));
-            GUARD_CU(reverse.SetPointer(h_reverse, edges_size, util::HOST));
-            GUARD_CU(reverse.Move(util::HOST, target, edges_size, 0, 
-                this->stream));
-                
-            ValueT* h_flow = (ValueT*)malloc(sizeof(ValueT)*graph.edges);
-            ValueT* h_excess = (ValueT*)malloc(sizeof(ValueT)*graph.nodes);
-            VertexT* h_height = (VertexT*)malloc(sizeof(VertexT)*graph.nodes);
-            for (auto i = 0; i < graph.edges; ++i) h_flow[i] = (ValueT)0;
-            for (auto i = 0; i < graph.nodes; ++i) h_excess[i] = (ValueT)0;
-            for (auto i = 0; i < graph.nodes; ++i) h_height[i] = (VertexT)0;
-
-            h_height[sink] = 0;
-            relabeling(graph, sink, h_height);
-            if (h_height[source] < nodes_size)
-                h_height[source] = nodes_size;
-
-            SizeT e_start = graph.CsrT::GetNeighborListOffset(source);
-            SizeT num_neighbors = graph.CsrT::GetNeighborListLength(source);
-            SizeT e_end = e_start + num_neighbors;
-            ValueT preflow = (ValueT) 0; 
-            for (auto e = e_start; e < e_end; ++e)
-            {
-                VertexT v = graph.CsrT::GetEdgeDest(e);
-                ValueT f = graph.CsrT::edge_values[e];
-                h_excess[v] += f;
-                h_flow[e] = f;
-                h_flow[h_reverse[e]] = -f;
-                preflow += f;
-            }
-            debug_aml("preflow = %lf\n", preflow);
-
-            GUARD_CU(height.SetPointer(h_height, nodes_size, util::HOST));
-            GUARD_CU(height.Move(util::HOST, target, nodes_size, 0,
-                this->stream));
-
-            GUARD_CU(excess.SetPointer(h_excess, nodes_size, util::HOST));
-            GUARD_CU(excess.Move(util::HOST, target, nodes_size, 0, 
-                this->stream));
-                
-            GUARD_CU(flow.SetPointer(h_flow, edges_size, util::HOST));
-            GUARD_CU(flow.Move(util::HOST, target, edges_size, 0, 
-                this->stream));
-
-            this->num_updated_vertices = num_neighbors + 1;
-
-            // Reset data
-            GUARD_CU(active.ForAll([]
-                __host__ __device__(SizeT *active_, const VertexT &pos)
-                {
-                    active_[pos] = 1;
-                }, 1, target, this -> stream));
-
-            /*
-            GUARD_CU(height.ForAll([source, nodes_size]
-              __host__ __device__(VertexT *height, const VertexT pos)
-              {
-            if (pos != source){
-              height[pos] = 0;
-            }else{
-              height[pos] = nodes_size;
-            }
-              }, nodes_size, target, this -> stream));
-              */
-
-            GUARD_CU(lowest_neighbor.ForAll([graph, source]
-                __host__ __device__(VertexT *lowest_neighbor, const VertexT pos)
-                {
-                    lowest_neighbor[pos] = 
-                        util::PreDefinedValues<VertexT>::InvalidValue;
-                }, nodes_size, target, this -> stream));
-
-            GUARD_CU(local_vertices.ForAll([]
-                __host__ __device__(VertexT *local_vertex, const VertexT pos)
-                {
-                    local_vertex[pos] = pos;
-                }, nodes_size, target));
-
-            GUARD_CU2(cudaDeviceSynchronize(),
-                "cudaDeviceSynchronize failed.");
-
-            free(h_flow);
-            free(h_excess);
-=======
                 VertexT* h_reverse, util::Location target = util::DEVICE)
         {
             cudaError_t retval = cudaSuccess;
@@ -434,7 +264,7 @@
             GUARD_CU(lowest_neighbor  .EnsureSize_(nodes_size, target));
             GUARD_CU(local_vertices   .EnsureSize_(nodes_size, target));
 
-	    GUARD_CU(head  	       .EnsureSize_(1, target));
+	        GUARD_CU(head  	       .EnsureSize_(1, target));
             GUARD_CU(tail 	       .EnsureSize_(1, target));
 
             GUARD_CU(reachabilities    .EnsureSize_(nodes_size, target));
@@ -507,7 +337,6 @@
 
             GUARD_CU2(cudaDeviceSynchronize(),
                     "cudaDeviceSynchronize failed.");
->>>>>>> 80e779a1
             return retval;
         }
 
@@ -572,7 +401,6 @@
         ValueT	       *h_flow,
         util::Location  target = util::DEVICE)
     {
-<<<<<<< HEAD
         cudaError_t retval = cudaSuccess;
             
         auto &data_slice = data_slices[0][0];
@@ -588,37 +416,14 @@
         else if (target == util::HOST)
         {
             GUARD_CU(data_slice.flow.ForEach(h_flow,
-                []__host__ __device__(const ValueT &f, ValueT &h_f){
-                    h_f = f;
-                }, eN, util::HOST));
+              []__host__ __device__(const ValueT &f, ValueT &h_f){
+              {
+            h_f = f;
+              }
+              }, eN, util::HOST));
         }
         GUARD_CU2(cudaDeviceSynchronize(), "cudaDeviceSynchronize failed");
 
-=======
-	cudaError_t retval = cudaSuccess;
-        
-	auto &data_slice = data_slices[0][0];
-	SizeT eN = this->org_graph->edges;
-
-	// Set device
-	if (target == util::DEVICE)
-	{
-	    GUARD_CU(util::SetDevice(this->gpu_idx[0]));
-	    GUARD_CU(data_slice.flow.SetPointer(h_flow, eN, util::HOST));
-	    GUARD_CU(data_slice.flow.Move(util::DEVICE, util::HOST));
-	}
-	else if (target == util::HOST)
-	{
-	    GUARD_CU(data_slice.flow.ForEach(h_flow,
-	      []__host__ __device__(const ValueT &f, ValueT &h_f){
-	      {
-		h_f = f;
-	      }
-	      }, eN, util::HOST));
-	}
-	GUARD_CU2(cudaDeviceSynchronize(), "cudaDeviceSynchronize failed");
-
->>>>>>> 80e779a1
         return retval;
     }
 
@@ -632,11 +437,7 @@
             GraphT	    &graph,
             util::Location  target = util::DEVICE)
     {
-<<<<<<< HEAD
-	    debug_aml("Problem Init");
-=======
-	debug_aml("Problem Init");
->>>>>>> 80e779a1
+        debug_aml("Problem Init");
         cudaError_t retval = cudaSuccess;
 
         GUARD_CU(BaseProblem::Init(graph, target));
@@ -644,11 +445,7 @@
 
         for (int gpu = 0; gpu < this->num_gpus; gpu++)
         {
-<<<<<<< HEAD
-	        auto gpu_name = std::to_string(gpu);
-=======
-	          auto gpu_name = std::to_string(gpu);
->>>>>>> 80e779a1
+            auto gpu_name = std::to_string(gpu);
             data_slices[gpu].SetName("data_slices[" + gpu_name + "]");
 
             if (target & util::DEVICE)
@@ -657,19 +454,11 @@
             GUARD_CU(data_slices[gpu].Allocate(1, target | util::HOST));
             auto &data_slice = data_slices[gpu][0];
             GUARD_CU(data_slice.Init(
-<<<<<<< HEAD
                 this->sub_graphs[gpu],
                 this->num_gpus,
                 this->gpu_idx[gpu], 
                 target, 
                 this->flag));
-=======
-                              this->sub_graphs[gpu],
-                              this->num_gpus,
-                              this->gpu_idx[gpu], 
-                              target, 
-                              this->flag));
->>>>>>> 80e779a1
 
             GUARD_CU2(cudaStreamSynchronize(data_slices[gpu]->stream),
              "sync failed.");
@@ -689,54 +478,30 @@
     {
         cudaError_t retval = cudaSuccess;
 
-<<<<<<< HEAD
 	    debug_aml("Problem Reset");
 
-	    auto source_vertex  = this->parameters.template Get<VertexT>("source");
-	    auto sink_vertex    = this->parameters.template Get<VertexT>("sink");
+        auto source_vertex  = this->parameters.template Get<VertexT>("source");
+        auto sink_vertex    = this->parameters.template Get<VertexT>("sink");
 
         for (int gpu = 0; gpu < this->num_gpus; ++gpu)
         {
             auto &data_slice = data_slices[gpu][0];
             data_slice.source = source_vertex;
             data_slice.sink   = sink_vertex; 
-            
-	        // Set device
+                
+            // Set device
             if (target & util::DEVICE)
                 GUARD_CU(util::SetDevice(this->gpu_idx[gpu]));
-	        GUARD_CU(data_slices[gpu]->Reset(graph, source_vertex, h_reverse, 
-			    target));
-            GUARD_CU(data_slices[gpu].Move(util::HOST, target));
-        }
-        
-	    // Filling the initial input_queue for MF problem
-=======
-	debug_aml("Problem Reset");
-
-	auto source_vertex  = this->parameters.template Get<VertexT>("source");
-	auto sink_vertex    = this->parameters.template Get<VertexT>("sink");
-
-        for (int gpu = 0; gpu < this->num_gpus; ++gpu)
-        {
-	    auto &data_slice = data_slices[gpu][0];
-	    data_slice.source = source_vertex;
-	    data_slice.sink   = sink_vertex; 
+            GUARD_CU(data_slices[gpu]->Reset(graph, source_vertex, h_reverse, 
+                target));
+                GUARD_CU(data_slices[gpu].Move(util::HOST, target));
+        }
             
-	    // Set device
-            if (target & util::DEVICE)
-                GUARD_CU(util::SetDevice(this->gpu_idx[gpu]));
-	    GUARD_CU(data_slices[gpu]->Reset(graph, source_vertex, h_reverse, 
-			target));
-            GUARD_CU(data_slices[gpu].Move(util::HOST, target));
-        }
-        
-	// Filling the initial input_queue for MF problem
->>>>>>> 80e779a1
+        // Filling the initial input_queue for MF problem
 
         int gpu;
         VertexT src_;
         if (this->num_gpus <= 1)
-<<<<<<< HEAD
         {
             gpu	  = 0; 
             src_  = source_vertex;
@@ -744,24 +509,11 @@
         else 
         {
             gpu = this->org_graph->partition_table[source_vertex];
-=======
-	{
-	    gpu	  = 0; 
-	    src_  = source_vertex;
-        } 
-	else 
-	{
-	    gpu = this->org_graph->partition_table[source_vertex];
->>>>>>> 80e779a1
             if (this -> flag & partitioner::Keep_Node_Num)
                 src_ = source_vertex;
             else
                 src_ = this->org_graph->GpT::convertion_table[source_vertex];
-<<<<<<< HEAD
-        }
-=======
-	}
->>>>>>> 80e779a1
+        }
         GUARD_CU(util::SetDevice(this->gpu_idx[gpu]));
         GUARD_CU2(cudaDeviceSynchronize(), "cudaDeviceSynchronize failed");
 
