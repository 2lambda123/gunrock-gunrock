--- conflicted
+++ resolved
@@ -76,11 +76,12 @@
 	     auto num_gpus		= enactor -> num_gpus;
 	     auto gpu_offset		= num_gpus * gpu_num;
        auto &data_slice	= enactor -> problem -> data_slices[gpu_num][0];
-       
+
        //MF specific
        auto &mf_data_slice = enactor -> problem -> mf_problem.data_slices[gpu_num][0];
        auto &mf_problem = enactor -> problem -> mf_problem;
        auto &mf_enactor = enactor -> mf_enactor;
+       auto &mf_flow = mf_data_slice.flow;
        auto mf_target = util::DEVICE;
 
        auto &enactor_slice	= enactor ->
@@ -115,29 +116,14 @@
        auto &num_comms = data_slice.num_comms;
        auto &previous_num_comms = data_slice.previous_num_comms;
 
-
-
-       // 	GUARD_CU(active.ForAll(
-       // 	    [num_comms] __host__ __device__ (SizeT *a, const VertexT &v){
-        //       if (a[v]){
-       // 		       printf("there are");
-       // 	      }else{
-       // 		       printf("there are not");
-       // 	      }
-       // 	        printf("num_comms %d \n", num_comms[0]);
-       // 	    }, 1, util::DEVICE, oprtr_parameters.stream));
-
-       //num_nodes = 0;
-       //community_active[0] = true;
-       //printf("num_nodes \n");
-
-<<<<<<< HEAD
        GUARD_CU(mf_enactor.Init(mf_problem, mf_target));
        GUARD_CU(mf_enactor.Reset(source, mf_target));
        GUARD_CU(mf_enactor.Enact());
-=======
-       // Call mincut.
->>>>>>> 2d8de03a
+
+       GUARD_CU(edge_residuals.ForAll(
+           [mf_flow, graph, source] __host__ __device__ (ValueT *edge_residuals, const SizeT &e){
+               printf("GPU: edge idx %d, mf_flow %f, source %d\n", e, mf_flow[e], source);
+           }, graph.edges, util::DEVICE, oprtr_parameters.stream));
 
        GUARD_CU(community_weights.ForAll(
             [community_sizes, next_communities, num_comms] __host__ __device__ (ValueT *community_weight, const SizeT &pos){
@@ -147,7 +133,7 @@
                   next_communities [pos] = 0;
               }
             }, num_nodes, util::DEVICE, oprtr_parameters.stream));
-       
+
        GUARD_CU(previous_num_comms.ForAll(
             [num_comms] __host__ __device__ (VertexT *previous_num_comm, const SizeT &pos){
                 previous_num_comm[pos] = num_comms[pos];
@@ -254,13 +240,14 @@
             community_sizes,
             community_accus,
             // others
-            previous_num_comms, num_comms]
+            previous_num_comms, num_comms, active] //!!!
               __host__ __device__ (ValueT *community_weights, unsigned int &comm){
             {
               if(comm < num_comms[0] && comm >= previous_num_comms[0]){
                 community_weights[comm] /= community_sizes  [comm];
                 community_accus  [comm] += community_weights[comm];
               }
+              active[0] = 0;
             }
           }, num_nodes, util::DEVICE, oprtr_parameters.stream));
 
