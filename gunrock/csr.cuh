// ----------------------------------------------------------------
// Gunrock -- Fast and Efficient GPU Graph Library
// ----------------------------------------------------------------
// This source code is distributed under the terms of LICENSE.TXT
// in the root directory of this source distribution.
// ----------------------------------------------------------------

/**
 * @file
 * csr.cuh
 *
 * @brief CSR (Column Sparse Row) Graph Data Structure
 */

#pragma once

#include <time.h>
#include <stdio.h>
#include <string>
#include <vector>
#include <fstream>
#include <iostream>
#include <algorithm>
#include <iterator>

#include <gunrock/util/test_utils.cuh>
#include <gunrock/util/error_utils.cuh>

using namespace std;

namespace gunrock {

/**
 * @brief CSR data structure which uses Compressed Sparse Row
 * format to store a graph. It is a compressed way to present
 * the graph as a sparse matrix.
 */
template<typename VertexId, typename Value, typename SizeT>
struct Csr
{
    SizeT nodes;    /**< Number of nodes in the graph. */
    SizeT edges;    /**< Number of edges in the graph. */
    SizeT out_nodes; /**< Number of nodes which have outgoing edges. */
    SizeT average_degree;

    VertexId    *column_indices;/**< Column indices corresponding to all the non-zero values in the sparse matrix. */
    SizeT       *row_offsets;   /**< List of indices where each row of the sparse matrix starts. */
    Value       *edge_values;   /**< List of values attached to edges in the graph. */
    Value       *node_values;   /**< List of values attached to nodes in the graph. */

    Value       average_edge_value;
    Value       average_node_value;

    bool        pinned;        /**< Whether to use pinned memory */

    /**
     * @brief CSR Constructor
     *
     * @param[in] pinned Use pinned memory for CSR data structure
     * (default: do not use pinned memory)
     */
    Csr(bool pinned = false)
    {
        nodes = 0;
        edges = 0;
        average_degree = 0;
        average_edge_value = 0;
        average_node_value = 0;
        out_nodes = -1;
        row_offsets = NULL;
        column_indices = NULL;
        edge_values = NULL;
        node_values = NULL;
        this->pinned = pinned;
    }

    /**
     * @brief Allocate memory for CSR graph.
     *
     * @param[in] nodes Number of nodes in COO-format graph
     * @param[in] edges Number of edges in COO-format graph
     */
    template <bool LOAD_EDGE_VALUES, bool LOAD_NODE_VALUES>
    void FromScratch(SizeT nodes, SizeT edges)
    {
        this->nodes = nodes;
        this->edges = edges;

        if (pinned) {

            // Put our graph in pinned memory
            int flags = cudaHostAllocMapped;
            if (gunrock::util::GRError(
                    cudaHostAlloc((void **)&row_offsets,
                                  sizeof(SizeT) * (nodes + 1), flags),
                    "Csr cudaHostAlloc row_offsets failed", __FILE__, __LINE__))
                exit(1);
            if (gunrock::util::GRError(
                    cudaHostAlloc((void **)&column_indices,
                                  sizeof(VertexId) * edges, flags),
                    "Csr cudaHostAlloc column_indices failed",
                    __FILE__, __LINE__))
                exit(1);

            if (LOAD_NODE_VALUES) {
                if (gunrock::util::GRError(
                        cudaHostAlloc((void **)&node_values,
                                      sizeof(Value) * nodes, flags),
                        "Csr cudaHostAlloc node_values failed",
                        __FILE__, __LINE__))
                    exit(1);
            }

            if (LOAD_EDGE_VALUES) {
                if (gunrock::util::GRError(
                        cudaHostAlloc((void **)&edge_values,
                                      sizeof(Value) * edges, flags),
                        "Csr cudaHostAlloc edge_values failed",
                        __FILE__, __LINE__))
                    exit(1);
            }

        } else {

            // Put our graph in regular memory
            row_offsets = (SizeT*) malloc(sizeof(SizeT) * (nodes + 1));
            column_indices = (VertexId*) malloc(sizeof(VertexId) * edges);
            node_values = (LOAD_NODE_VALUES) ?
                (Value*) malloc(sizeof(Value) * nodes) : NULL;
            edge_values = (LOAD_EDGE_VALUES) ?
                (Value*) malloc(sizeof(Value) * edges) : NULL;
        }
    }

    /**
<<<<<<< HEAD
     * @store graph information into files
     *
=======
     * @brief Store graph information into files
     * 
>>>>>>> faa0d9ba
     */
  void WriteToFile(char * file_name,
		   bool undirected,
		   bool reversed,
		   SizeT num_nodes,
		   SizeT num_edges,
		   SizeT *row_offsets,
		   VertexId *col_indices,
		   Value *edge_values = NULL)
  {
    printf("==> Writing into file:  %s\n", file_name);

    time_t mark1 = time(NULL);

    std::ofstream output(file_name);

    if (output.is_open())
    {
      output << num_nodes << " " << num_edges << " ";
      std::copy(row_offsets,   row_offsets + num_nodes + 1, ostream_iterator<int>(output, " "));
      std::copy(column_indices, column_indices + num_edges, ostream_iterator<int>(output, " "));
      if (edge_values != NULL)
      {
	std::copy(edge_values, edge_values + num_edges, ostream_iterator<int>(output, " "));
      }
      output.close();
    }
    else
    {
      std::cout << "Cannot Open The File." << std::endl;
    }

    time_t mark2 = time(NULL);
    printf("Finished writing in %ds.\n", (int)(mark2 - mark1));
  }

  // read from stored row_offsets, column_indices arrays
  template <bool LOAD_EDGE_VALUES>
  void FromCsr(char *f_in,
	       bool undirected,
	       bool reversed)
  {
    printf("  Reading directly from previously stored CSR arrays ...\n");

    ifstream _file(f_in);

    if (_file.is_open())
    {
      time_t mark1 = time(NULL);

      std::istream_iterator<int> start(_file), end;
      std::vector<int> v(start, end);

      SizeT csr_nodes = v.at(0);
      SizeT csr_edges = v.at(1);

      FromScratch<LOAD_EDGE_VALUES, false>(csr_nodes, csr_edges);

      copy(v.begin()+2, v.begin()+3+csr_nodes, row_offsets);
      copy(v.begin()+3+csr_nodes, v.begin()+3+csr_nodes+csr_edges, column_indices);
      if(LOAD_EDGE_VALUES)
      {
	copy(v.begin()+3+csr_nodes+csr_edges, v.end(), edge_values);
      }

      time_t mark2 = time(NULL);
      printf("Done reading (%ds).\n", (int) (mark2 - mark1));

      v.clear();
    }
    else
    {
      perror("Unable to open the file.");
    }

    // compute out_nodes
    SizeT out_node = 0;
    for (SizeT node = 0; node < nodes; node++)
    {
      if (row_offsets[node+1] - row_offsets[node] > 0)
      {
	++out_node;
      }
    }
    out_nodes = out_node;

    fflush(stdout);
  }


    /**
     * @brief Build CSR graph from COO graph, sorted or unsorted
     *
     * @param[in] output_file Output file to dump the graph topology info
     * @param[in] coo Pointer to COO-format graph
     * @param[in] coo_nodes Number of nodes in COO-format graph
     * @param[in] coo_edges Number of edges in COO-format graph
     * @param[in] ordered_rows Are the rows sorted? If not, sort them.
     * @param[in] undirected Is the graph directed or not?
     * @param[in] reversed Is the graph reversed or not?
     * Default: Assume rows are not sorted.
     */
    template <bool LOAD_EDGE_VALUES, typename Tuple>
    void FromCoo(
        char *output_file,
        Tuple *coo,
        SizeT coo_nodes,
        SizeT coo_edges,
        bool ordered_rows = false,
        bool undirected = false,
        bool reversed = false)
    {
        printf("  Converting %d vertices, %d directed edges (%s tuples) "
               "to CSR format... \n",
               coo_nodes, coo_edges, ordered_rows ? "ordered" : "unordered");
        time_t mark1 = time(NULL);
        fflush(stdout);

        FromScratch<LOAD_EDGE_VALUES, false>(coo_nodes, coo_edges);

        // Sort COO by row
        if (!ordered_rows) {
            std::stable_sort(coo, coo + coo_edges, RowFirstTupleCompare<Tuple>);
        }

        Tuple *new_coo = (Tuple*) malloc(sizeof(Tuple) * coo_edges);
        SizeT real_edge = 0;
        if (coo[0].col != coo[0].row) {
          new_coo[0].row = coo[0].row;
          new_coo[0].col = coo[0].col;
          new_coo[0].val = coo[0].val;
          real_edge++;
        }
        for (int i = 0; i < coo_edges-1; ++i)
        {
            if (((coo[i+1].col != coo[i].col) || (coo[i+1].row != coo[i].row)) && (coo[i+1].col != coo[i+1].row))
            {
                new_coo[real_edge].col = coo[i+1].col;
                new_coo[real_edge].row = coo[i+1].row;
                new_coo[real_edge++].val = coo[i+1].val;
            }
        }

        VertexId prev_row = -1;
        for (SizeT edge = 0; edge < real_edge; edge++) {

            VertexId current_row = new_coo[edge].row;

            // Fill in rows up to and including the current row
            for (VertexId row = prev_row + 1; row <= current_row; row++) {
                row_offsets[row] = edge;
            }
            prev_row = current_row;

            column_indices[edge] = new_coo[edge].col;
            if (LOAD_EDGE_VALUES) {
                new_coo[edge].Val(edge_values[edge]);
            }
        }

        // Fill out any trailing edgeless nodes (and the end-of-list element)
        for (VertexId row = prev_row + 1; row <= nodes; row++) {
            row_offsets[row] = real_edge;
        }
        edges = real_edge;

        edges = real_edge;

        time_t mark2 = time(NULL);
        printf("Done converting (%ds).\n", (int)(mark2 - mark1));

        // Write offsets, indices, node, edges etc. into file
        if (LOAD_EDGE_VALUES)
	{
	  WriteToFile(output_file,
		      undirected,
		      reversed,
		      nodes,
		      edges,
		      row_offsets,
		      column_indices,
		      edge_values);
        }
        else
        {
	  WriteToFile(output_file,
		      undirected,
		      reversed,
		      nodes,
		      edges,
		      row_offsets,
		      column_indices);
        }

        if (new_coo) free(new_coo);
        fflush(stdout);

        // Compute out_nodes
        SizeT out_node = 0;
        for (SizeT node = 0; node < nodes; node++) {
            if (row_offsets[node+1] - row_offsets[node] > 0)
            {
                ++out_node;
            }
        }
        out_nodes = out_node;
    }

    /**
     * \addtogroup PublicInterface
     * @{
     */

    /**
     * @brief Print log-scale degree histogram of the graph.
     */
    void PrintHistogram()
    {
        fflush(stdout);

        // Initialize
        int log_counts[32];
        for (int i = 0; i < 32; i++) {
            log_counts[i] = 0;
        }

        // Scan
        int max_log_length = -1;
        for (VertexId i = 0; i < nodes; i++) {

            SizeT length = row_offsets[i + 1] - row_offsets[i];

            int log_length = -1;
            while (length > 0) {
                length >>= 1;
                log_length++;
            }
            if (log_length > max_log_length) {
                max_log_length = log_length;
            }

            log_counts[log_length + 1]++;
        }
        printf("\nDegree Histogram (%lld vertices, %lld directed edges):\n",
               (long long) nodes, (long long) edges);

        printf("\tDegree   0: %d (%.2f%%)\n", log_counts[0],
               (float) log_counts[0] * 100.0 / nodes);
        for (int i = 0; i < max_log_length + 1; i++) {
            printf("\tDegree 2^%i: %d (%.2f%%)\n", i, log_counts[i + 1],
                   (float) log_counts[i + 1] * 100.0 / nodes);
        }
        printf("\n");
        fflush(stdout);
    }


    /**
     * @brief Display CSR graph to console
     */
    void DisplayGraph(bool with_edge_value = false)
    {
        SizeT displayed_node_num = (nodes > 40) ? 40:nodes;
        printf("First %d nodes's neighbor list of the input graph:\n", displayed_node_num);
        for (SizeT node = 0; node < displayed_node_num; node++) {
            util::PrintValue(node);
            printf(":");
            for (SizeT edge = row_offsets[node];
                 edge < row_offsets[node + 1];
                 edge++) {
                 printf("[");
                util::PrintValue(column_indices[edge]);
                if (with_edge_value) {
                    printf(",");
                    util::PrintValue(edge_values[edge]);
                }
                printf("], ");
            }
            printf("\n");
        }
    }

    bool CheckValue()
    {
        for (SizeT node = 0; node < nodes; ++node) {
            for (SizeT edge = row_offsets[node];
                 edge < row_offsets[node+1];
                 ++edge) {
                 int src_node = node;
                 int dst_node = column_indices[edge];
                 int edge_value = edge_values[edge];
                 for (SizeT r_edge = row_offsets[dst_node];
                 r_edge < row_offsets[dst_node+1];
                 ++r_edge) {
                    if (column_indices[r_edge] == src_node) {
                        if (edge_values[r_edge] != edge_value)
                            return false;
                    }
                 }
            }
        }
        return true;
    }

    /**
     * @brief Find node with largest neighbor list
     */
    int GetNodeWithHighestDegree(int& max_degree)
    {
        int degree = 0;
        int src = 0;
        for (SizeT node = 0; node < nodes; node++) {
            if (row_offsets[node+1] - row_offsets[node] > degree)
            {
                degree = row_offsets[node+1]-row_offsets[node];
                src = node;
            }
        }
        max_degree = degree;
        return src;
    }

    /**
     * @brief Display the neighbor list of a given node
     */
    void DisplayNeighborList(VertexId node)
    {
        if (node < 0 || node >= nodes) return;
        for (SizeT edge = row_offsets[node];
                 edge < row_offsets[node + 1];
                 edge++) {
                util::PrintValue(column_indices[edge]);
                printf(", ");
            }
            printf("\n");
    }

    /**
     * @brief Get the average degree of all the nodes in graph
     */
    SizeT GetAverageDegree() {
        if (average_degree == 0) {
            double mean = 0, count = 0;
            for (SizeT node = 0; node < nodes; ++node) {
                count += 1;
                mean += (row_offsets[node+1]- row_offsets[node] - mean) / count;
            }
            average_degree = static_cast<SizeT>(mean);
        }
        return average_degree;
    }

    /**
     * @brief Get the average node value in graph
     */
    Value GetAverageNodeValue() {
        if (abs(average_node_value - 0) < 0.001 && node_values != NULL) {
            double mean = 0, count = 0;
            for (SizeT node = 0; node < nodes; ++node) {
                if (node_values[node] < UINT_MAX) {
                    count += 1;
                    mean += (node_values[node] - mean) / count;
                }
            }
            average_node_value = static_cast<Value>(mean);
        }
        return average_node_value;
    }

    /**
     * @brief Get the average edge value in graph
     */
    Value GetAverageEdgeValue() {
        if (abs(average_edge_value - 0) < 0.001 && edge_values != NULL) {
            double mean = 0, count = 0;
            for (SizeT edge = 0; edge < edges; ++edge) {
                if (edge_values[edge] < UINT_MAX) {
                    count += 1;
                    mean += (edge_values[edge] - mean) / count;
                }
            }
            average_edge_value = static_cast<Value>(mean);
        }
        return average_edge_value;
    }

    /**@}*/

    /**
     * @brief Deallocates CSR graph
     */
    void Free()
    {
        if (row_offsets) {
            if (pinned) {
                gunrock::util::GRError(cudaFreeHost(row_offsets),
                                       "Csr cudaFreeHost row_offsets failed",
                                       __FILE__, __LINE__);
            } else {
                free(row_offsets);
            }
            row_offsets = NULL;
        }
        if (column_indices) {
            if (pinned) {
                gunrock::util::GRError(cudaFreeHost(column_indices),
                                       "Csr cudaFreeHost column_indices failed",
                                       __FILE__, __LINE__);
            } else {
                free(column_indices);
            }
            column_indices = NULL;
        }
        if (edge_values) { free (edge_values); edge_values = NULL; }
        if (node_values) { free (node_values); node_values = NULL; }

        nodes = 0;
        edges = 0;
    }

    /**
     * @brief CSR destructor
     */
    ~Csr()
    {
        Free();
    }
};


} // namespace gunrock

// Leave this at the end of the file
// Local Variables:
// mode:c++
// c-file-style: "NVIDIA"
// End:<|MERGE_RESOLUTION|>--- conflicted
+++ resolved
@@ -133,13 +133,9 @@
     }
 
     /**
-<<<<<<< HEAD
-     * @store graph information into files
      *
-=======
      * @brief Store graph information into files
      * 
->>>>>>> faa0d9ba
      */
   void WriteToFile(char * file_name,
 		   bool undirected,
