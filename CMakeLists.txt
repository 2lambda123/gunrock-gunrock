--- conflicted
+++ resolved
@@ -51,7 +51,6 @@
   HOMEPAGE_URL "https://github.com/gunrock/gunrock"
 )
 
-<<<<<<< HEAD
 ####################################################
 ############### SET SM ARCHITECTURE ################
 ####################################################
@@ -66,12 +65,6 @@
 else()
   message(STATUS "GPU Architecture: ${CMAKE_CUDA_ARCHITECTURES}")
 endif()
-
-=======
-# Apparently defines NDEBUG, such that asserts() are disabled.
-# That is what we want for performance.
-set(CMAKE_BUILD_TYPE Release)
->>>>>>> da661d9c
 
 # begin /* Dependencies directory */
 set(PROJECT_DEPS_DIR externals)
@@ -121,20 +114,11 @@
     # CUDA_PTX_COMPILATION ON # Can only be applied to OBJ.
 )
 
-<<<<<<< HEAD
-=======
-# Use for later.
-get_target_property(ESSENTIALS_ARCHITECTURES 
-  essentials 
-    CUDA_ARCHITECTURES
-)
-
 # Add GIT SHA-1 definition
 list(APPEND CMAKE_MODULE_PATH "${CMAKE_SOURCE_DIR}/externals/cmake_modules-src/")
 include(GetGitRevisionDescription)
 get_git_head_revision(GIT_REFSPEC GIT_SHA1)
 
->>>>>>> da661d9c
 ####################################################
 ############ TARGET COMPILER DEFINITIONS ###########
 ####################################################
